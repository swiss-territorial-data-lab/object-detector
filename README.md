--- conflicted
+++ resolved
@@ -232,15 +232,11 @@
     tst: <the COCO JSON file related to the test dataset>
   detectron2_config_file: <the detectron2 configuration file (relative path w/ respect to the working_folder>
   model_weights:
-<<<<<<< HEAD
     pth_file: <path to the model if training is resumed. Defaults to "<log directory>/model_final.pth">
     model_zoo_checkpoint_url: <zoo model to start training from, e.g. "COCO-InstanceSegmentation/mask_rcnn_R_50_FPN_1x.yaml">
+    init_model_weights: <True or False; if True, the model weights will be initialized to 0 (optional, defaults to False)>
   resume_training: <True or False; if True, the training is resumed from the final weights saved in the log folder. Defaults to False>
   data_augmentation: <True or False; if True, apply random adjustment of brightness, contrast, saturation, lightning, and size, plus flip the image horizontally. Defaults to False>
-=======
-    model_zoo_checkpoint_url: <e.g. "COCO-InstanceSegmentation/mask_rcnn_R_50_FPN_1x.yaml">
-    init_model_weights: <True or False; if True, the model weights will be initialized to 0 (optional, defaults to False)>
->>>>>>> c4e77b55
 ```
 
 Detectron2's configuration files are provided in the example folders mentioned here-below. We warn the end-user about the fact that, **for the time being, no hyperparameters tuning is automatically performed**.

# 1-Produce tile geometries based on the AoI extent and zoom level
prepare_data.py:  
  srs: EPSG:2056
  datasets:
    shapefile: ./data/labels/tlm-hr-trn-topo.shp                   # GT labels
    # FP_shapefile: ./data/FP/FP_list.gpkg                           # FP labels
    # empty_tiles_aoi: ./data/AoI/AoI_2020.shp                       # AOI in which additional empty tiles can be selected. Only one 'empty_tiles' option can be selected  
    # empty_tiles_shp: .data/EPT/<SHPFILE>                         # Provided shpfile of selected empty tiles. Only one 'empty_tiles' option can be selected  
  output_folder: ./output/output_trne
  zoom_level: 16

# 2-Fetch of tiles and split into 3 datasets: train, test, validation
generate_tilesets.py:
  debug_mode: 
    enable: True  # sample of tiles
    nb_tiles_max: 1000
  working_directory: output
  datasets:
    aoi_tiles: output_trne/tiles.geojson
    ground_truth_labels: output_trne/labels.geojson
    # FP_labels: output_trne/FP.geojson               
    image_source:
      # ############# 
      # type: FOLDER
<<<<<<< HEAD
      # location: ./data/images/SWISSIMAGE/
      # srs: 3857
      # # year: multi-year
=======
      # location: data/images/SWISSIMAGE/
      # srs: 3857
>>>>>>> eda95369
      # ############# 
      # type: WMS                               # supported values: 1. MIL = Map Image Layer 2. WMS 3. XYZ 4. FOLDER
      # location: https://wms.geo.admin.ch/service
      # layers: ch.swisstopo.swissimage
      # srs: "EPSG:2056"
<<<<<<< HEAD
      # ############ 
      type: XYZ                             # supported values: 1. MIL = Map Image Layer 2. WMS 3. XYZ 4. FOLDER
      year: multi-year                    # supported values: 1. multi-year (tiles of different year), 2. <year> (i.e. 2020)
=======
      # # year: 2020
      # ############ 
      type: XYZ                             # supported values: 1. MIL = Map Image Layer 2. WMS 3. XYZ 4. FOLDER
      year: multi-year                     # supported values: 1. multi-year (tiles of different year), 2. <year> (i.e. 2020)
>>>>>>> eda95369
      location: https://wmts.geo.admin.ch/1.0.0/ch.swisstopo.swissimage-product/default/{year}/3857/{z}/{x}/{y}.jpeg
      # ############ 
  empty_tiles:            # add empty tiles to datasets
    tiles_frac: 0.5       # fraction (relative to the number of tiles intersecting labels) of empty tiles to add
    frac_trn: 0.75        # fraction of empty tiles to add to the trn dataset, then the remaining tiles will be split in 2 and added to tst and val datasets
    keep_oth_tiles: False # keep tiles in oth dataset not intersecting oth labels
  output_folder: output_trne
  tile_size: 256          # per side, in pixels
  seed: 42
  overwrite: True
  n_jobs: 10
  COCO_metadata:
    year: 2021
    version: 1.0
    description: Swiss Image Hinterground w/ Quarries and Mineral Exploitation Sites detection
    contributor: swisstopo
    url: https://swisstopo.ch
    license:
      name: Unknown
      url:

# 3-Train the model with the detectron2 algorithm
train_model.py:
  working_directory: ./output/output_trne
  log_subfolder: logs
  sample_tagged_img_subfolder: sample_tagged_images
  COCO_files: # relative paths, w/ respect to the working_folder
    trn: COCO_trn.json
    val: COCO_val.json
    tst: COCO_tst.json
  detectron2_config_file: ../../detectron2_config_dqry.yaml # path relative to the working_folder
  model_weights:
    model_zoo_checkpoint_url: COCO-InstanceSegmentation/mask_rcnn_R_50_FPN_1x.yaml

# 4-Object detection with the optimised trained model
make_detections.py:
  working_directory: ./output/output_trne
  log_subfolder: logs
  sample_tagged_img_subfolder: sample_tagged_images
  COCO_files:           # relative paths, w/ respect to the working_folder
    trn: COCO_trn.json
    val: COCO_val.json
    tst: COCO_tst.json
  detectron2_config_file: ../../detectron2_config_dqry.yaml # path relative to the working_folder
  model_weights:
    pth_file: ./logs/model_0000999.pth # trained model minimising the validation loss curve, monitor the training process via tensorboard (tensorboard --logdir </logs>)
  image_metadata_json: img_metadata.json
  rdp_simplification:   # rdp = Ramer-Douglas-Peucker
    enabled: true
    epsilon: 2.0        # cf. https://rdp.readthedocs.io/en/latest/
  score_lower_threshold: 0.05
  remove_det_overlap: True
    
# 5-Evaluate the quality of the detections for the different datasets by calculating metrics
assess_detections.py:
  working_directory: ./output/output_trne
  datasets:
    ground_truth_labels: labels.geojson
    image_metadata_json: img_metadata.json
    split_aoi_tiles: split_aoi_tiles.geojson # aoi = Area of Interest
    detections:
      trn: trn_detections_at_0dot05_threshold.gpkg
      val: val_detections_at_0dot05_threshold.gpkg
      tst: tst_detections_at_0dot05_threshold.gpkg
  output_folder: .
  iou_threshold: 0.1
  area_threshold: 50       # area under which the polygons are discarded from assessment<|MERGE_RESOLUTION|>--- conflicted
+++ resolved
@@ -1,50 +1,39 @@
-# 1-Produce tile geometries based on the AoI extent and zoom level
+# Produce tile geometries based on the AoI extent and zoom level
 prepare_data.py:  
   srs: EPSG:2056
   datasets:
     shapefile: ./data/labels/tlm-hr-trn-topo.shp                   # GT labels
     # FP_shapefile: ./data/FP/FP_list.gpkg                           # FP labels
     # empty_tiles_aoi: ./data/AoI/AoI_2020.shp                       # AOI in which additional empty tiles can be selected. Only one 'empty_tiles' option can be selected  
+    # empty_tiles_year: multi-year                                  # If "empty_tiles_aoi" selected then provide a year. Choice: (1) numeric (i.e. 2020), (2) multi-year (random year selection within years [1945-2023]) 
     # empty_tiles_shp: .data/EPT/<SHPFILE>                         # Provided shpfile of selected empty tiles. Only one 'empty_tiles' option can be selected  
   output_folder: ./output/output_trne
   zoom_level: 16
 
-# 2-Fetch of tiles and split into 3 datasets: train, test, validation
+# Fetch of tiles and split into 3 datasets: train, test, validation
 generate_tilesets.py:
   debug_mode: 
-    enable: True  # sample of tiles
+    enable: False  # sample of tiles
     nb_tiles_max: 1000
   working_directory: output
   datasets:
     aoi_tiles: output_trne/tiles.geojson
     ground_truth_labels: output_trne/labels.geojson
-    # FP_labels: output_trne/FP.geojson               
+    # FP_labels: output_trne/FP.geojson                            
     image_source:
       # ############# 
       # type: FOLDER
-<<<<<<< HEAD
       # location: ./data/images/SWISSIMAGE/
       # srs: 3857
       # # year: multi-year
-=======
-      # location: data/images/SWISSIMAGE/
-      # srs: 3857
->>>>>>> eda95369
       # ############# 
       # type: WMS                               # supported values: 1. MIL = Map Image Layer 2. WMS 3. XYZ 4. FOLDER
       # location: https://wms.geo.admin.ch/service
       # layers: ch.swisstopo.swissimage
       # srs: "EPSG:2056"
-<<<<<<< HEAD
       # ############ 
       type: XYZ                             # supported values: 1. MIL = Map Image Layer 2. WMS 3. XYZ 4. FOLDER
-      year: multi-year                    # supported values: 1. multi-year (tiles of different year), 2. <year> (i.e. 2020)
-=======
-      # # year: 2020
-      # ############ 
-      type: XYZ                             # supported values: 1. MIL = Map Image Layer 2. WMS 3. XYZ 4. FOLDER
-      year: multi-year                     # supported values: 1. multi-year (tiles of different year), 2. <year> (i.e. 2020)
->>>>>>> eda95369
+      year: 2020                    # supported values: 1. multi-year (tiles of different year), 2. <year> (i.e. 2020)
       location: https://wmts.geo.admin.ch/1.0.0/ch.swisstopo.swissimage-product/default/{year}/3857/{z}/{x}/{y}.jpeg
       # ############ 
   empty_tiles:            # add empty tiles to datasets
@@ -66,7 +55,7 @@
       name: Unknown
       url:
 
-# 3-Train the model with the detectron2 algorithm
+# Train the model with the detectron2 algorithm
 train_model.py:
   working_directory: ./output/output_trne
   log_subfolder: logs
@@ -79,7 +68,7 @@
   model_weights:
     model_zoo_checkpoint_url: COCO-InstanceSegmentation/mask_rcnn_R_50_FPN_1x.yaml
 
-# 4-Object detection with the optimised trained model
+# Object detection with the optimised trained model
 make_detections.py:
   working_directory: ./output/output_trne
   log_subfolder: logs
@@ -98,7 +87,7 @@
   score_lower_threshold: 0.05
   remove_det_overlap: True
     
-# 5-Evaluate the quality of the detections for the different datasets by calculating metrics
+# Evaluate the quality of the detections for the different datasets by calculating metrics
 assess_detections.py:
   working_directory: ./output/output_trne
   datasets:

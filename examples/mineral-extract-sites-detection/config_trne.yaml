--- conflicted
+++ resolved
@@ -17,17 +17,10 @@
     nb_tiles_max: 5000
   working_directory: output
   datasets:
-<<<<<<< HEAD
-    aoi_tiles: output_trne/tiles.geojson
-    ground_truth_labels: output_trne/labels.geojson
-    # add_fp_labels:
-    #   fp_labels: output_trne/FP.geojson 
-=======
     aoi_tiles: trne/tiles.geojson
     ground_truth_labels: trne/labels.geojson
-    # fp_labels:
-    #   fp_shp: trne/FP.geojson 
->>>>>>> 5773dfdc
+    # add_fp_labels:
+    #   fp_labels: trne/FP.geojson 
     #   frac_trn: 0.7        # fraction of fp tiles to add to the trn dataset, then the remaining tiles will be split in 2 and added to tst and val datasets                          
     image_source:
       type: XYZ                             # supported values: 1. MIL = Map Image Layer 2. WMS 3. XYZ 4. FOLDER

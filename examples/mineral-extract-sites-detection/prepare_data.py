#!/bin/python
# -*- coding: utf-8 -*-

import os
import sys
import time
import argparse
import yaml
import re

import geopandas as gpd
import morecantile
import numpy as np
import pandas as pd
from shapely.geometry import Polygon

sys.path.insert(0, '../..')
from helpers.misc import format_logger
from helpers.constants import DONE_MSG

from loguru import logger
logger = format_logger(logger)


def add_tile_id(row):
    """Attribute tile id

    Args:
        row (DataFrame): row of a given df

    Returns:
        DataFrame: row with addition 'id' column
    """

    re_search = re.search('(x=(?P<x>\d*), y=(?P<y>\d*), z=(?P<z>\d*))', row.title)
    if 'year' in row.keys():
        row['id'] = f"({row.year}, {re_search.group('x')}, {re_search.group('y')}, {re_search.group('z')})"
    else:
        row['id'] = f"({re_search.group('x')}, {re_search.group('y')}, {re_search.group('z')})"
 
    return row


def aoi_tiling(gdf, tms='WebMercatorQuad'):
    """Tiling of an AoI

    Args:
        gdf (GeoDataFrame): gdf containing all the bbox boundary coordinates

    Returns:
        Geodataframe: gdf containing the tiles shape of the bbox of the AoI
    """

    # Grid definition
    tms = morecantile.tms.get(tms)    # epsg:3857

    tiles_all = [] 
    for boundary in gdf.itertuples():
        coords = (boundary.minx, boundary.miny, boundary.maxx, boundary.maxy)      
        tiles = gpd.GeoDataFrame.from_features([tms.feature(x, projected=False) for x in tms.tiles(*coords, zooms=[ZOOM_LEVEL])]) 
        tiles.set_crs(epsg=4326, inplace=True)
        tiles_all.append(tiles)
    tiles_all_gdf = gpd.GeoDataFrame(pd.concat(tiles_all, ignore_index=True))

    return tiles_all_gdf


def assert_year(gdf1, gdf2, ds, year):
    """Assert if the year of the dataset is well supported

    Args:
        gdf1 (GeoDataFrame): label geodataframe
        gdf2 (GeoDataFrame): other geodataframe to compare columns
        ds (string): dataset type (FP, empty tiles,...)
        year (string or numeric): attribution of year to tiles
    """

    if ('year' not in gdf1.keys() and 'year' not in gdf2.keys()) or ('year' not in gdf1.keys() and year == None):
        pass
    elif ds == 'FP':
        if ('year' in gdf1.keys() and 'year' in gdf2.keys()):
            pass
        else:
            logger.error("One input label (GT or FP) shapefile contains a 'year' column while the other one no. Please, standardize the label shapefiles supplied as input data.")
            sys.exit(1)
    elif ds == 'empty_tiles':
        if ('year' in gdf1.keys() and 'year' in gdf2.keys()) or ('year' in gdf1.keys() and year != None):
            pass        
        elif 'year' in gdf1.keys() and 'year' not in gdf2.keys():
            logger.error("A 'year' column is provided in the GT shapefile but not for the empty tiles. Please, standardize the label shapefiles supplied as input data.")
            sys.exit(1)
        elif 'year' in gdf1.keys() and year == None:
            logger.error("A 'year' column is provided in the GT shapefile but no year info for the empty tiles. Please, provide a value to 'empty_tiles_year' in the configuration file.")
            sys.exit(1)
        elif ('year' not in gdf1.keys() and 'year' not in gdf2.keys()) and ('year' not in gdf1.keys() and year != None):
            logger.error("A year is provided for the empty tiles while no 'year' column is provided in the groud truth shapefile. Please, standardize the shapefiles or the year value in the configuration file.")
            sys.exit(1)    


def bbox(bounds):
    """Get a vector bounding box of a 2D shape

    Args:
        bounds (array): minx, miny, maxx, maxy of the bounding box

    Returns:
        geometry (Polygon): polygon geometry of the bounding box
    """

    minx = bounds[0]
    miny = bounds[1]
    maxx = bounds[2]
    maxy = bounds[3]

    return Polygon([[minx, miny],
                    [maxx, miny],
                    [maxx, maxy],
                    [minx, maxy]])


if __name__ == "__main__":

    # Start chronometer
    tic = time.time()
    logger.info('Starting...')

    # Argument and parameter specification
    parser = argparse.ArgumentParser(description="The script prepares the ground truth dataset to be processed by the object-detector scripts")
    parser.add_argument('config_file', type=str, help='Framework configuration file')
    args = parser.parse_args()

    logger.info(f"Using {args.config_file} as config file.")
 
    with open(args.config_file) as fp:
        cfg = yaml.load(fp, Loader=yaml.FullLoader)[os.path.basename(__file__)]

    # Load input parameters
    OUTPUT_DIR = cfg['output_folder']
    SHPFILE = cfg['datasets']['shapefile']
    CATEGORY = cfg['datasets']['category'] if 'category' in cfg['datasets'].keys() else False
    FP_SHPFILE = cfg['datasets']['FP_shapefile'] if 'FP_shapefile' in cfg['datasets'].keys() else None
<<<<<<< HEAD
    EPT_SHPFILE = cfg['datasets']['empty_tiles_aoi'] if 'empty_tiles_aoi' in cfg['datasets'].keys() else None
=======
    EPT_YEAR = cfg['datasets']['empty_tiles_year'] if 'empty_tiles_year' in cfg['datasets'].keys() else None
    if 'empty_tiles_aoi' in cfg['datasets'].keys() and 'empty_tiles_shp' in cfg['datasets'].keys():
        logger.error("Choose between supplying an AoI shapefile ('empty_tiles_aoi') in which empty tiles will be selected, or a shapefile with selected empty tiles ('empty_tiles_shp')")
        sys.exit(1)    
    elif 'empty_tiles_aoi' in cfg['datasets'].keys():
        EPT_SHPFILE = cfg['datasets']['empty_tiles_aoi']
        EPT = 'aoi'
    elif 'empty_tiles_shp' in cfg['datasets'].keys():
        EPT_SHPFILE = cfg['datasets']['empty_tiles_shp'] 
        EPT = 'shp'
    else:
        EPT_SHPFILE = None
        EPT = None
    CATEGORY = cfg['datasets']['category'] if 'category' in cfg['datasets'].keys() else False
>>>>>>> df4848ad
    ZOOM_LEVEL = cfg['zoom_level']

    # Create an output directory in case it doesn't exist
    if not os.path.exists(OUTPUT_DIR):
        os.makedirs(OUTPUT_DIR)

    written_files = []
    
    # Prepare the tiles

    ## Convert datasets shapefiles into geojson format
    logger.info('Convert labels shapefile into GeoJSON format (EPSG:4326)...')
    labels_gdf = gpd.read_file(SHPFILE)
    labels_4326_gdf = labels_gdf.to_crs(epsg=4326)
    labels_4326_gdf['CATEGORY'] = 'quarry'
    labels_4326_gdf['SUPERCATEGORY'] = 'land usage'
    gt_labels_4326_gdf = labels_4326_gdf.copy()

<<<<<<< HEAD
    nb_labels = len(labels)
=======
    nb_labels = len(labels_gdf)
>>>>>>> df4848ad
    logger.info(f'There are {nb_labels} polygons in {SHPFILE}')

    label_filename = 'labels.geojson'
    label_filepath = os.path.join(OUTPUT_DIR, label_filename)
    labels_4326_gdf.to_file(label_filepath, driver='GeoJSON')
    written_files.append(label_filepath)  
    logger.success(f"{DONE_MSG} A file was written: {label_filepath}")

    # Add FP labels if it exists
    if FP_SHPFILE:
        fp_labels_gdf = gpd.read_file(FP_SHPFILE)
        assert_year(fp_labels_gdf, labels_gdf, 'FP', EPT_YEAR) 
        fp_labels_4326_gdf = fp_labels_gdf.to_crs(epsg=4326)
        fp_labels_4326_gdf['CATEGORY'] = 'quarry'
        fp_labels_4326_gdf['SUPERCATEGORY'] =  'land usage'

        nb_fp_labels = len(fp_labels_gdf)
        logger.info(f"There are {nb_fp_labels} polygons in {FP_SHPFILE}")

        filename = 'FP.geojson'
        filepath = os.path.join(OUTPUT_DIR, filename)
        fp_labels_4326_gdf.to_file(filepath, driver='GeoJSON')
        written_files.append(filepath)  
        logger.success(f"{DONE_MSG} A file was written: {filepath}")
        labels_4326_gdf = pd.concat([labels_4326_gdf, fp_labels_4326_gdf], ignore_index=True)

<<<<<<< HEAD
        labels_4326 = pd.concat([labels_4326, fp_labels_4326], ignore_index=True)

    # Keep only label boundary geometry info (minx, miny, maxx, maxy) 
=======
    # Get the label boundaries (minx, miny, maxx, maxy) 
>>>>>>> df4848ad
    logger.info("- Get the label boundaries")  
    boundaries_df = labels_4326_gdf.bounds

    # Get the global boundaries for all the labels (minx, miny, maxx, maxy) 
    labels_bbox = bbox(labels_4326_gdf.iloc[0].geometry.bounds)

<<<<<<< HEAD
    # Get tiles for a given AoI from which empty tiles will be selected when the images are retrieved
=======
    # Get tiles for a given AoI from which empty tiles will be selected
>>>>>>> df4848ad
    if EPT_SHPFILE:
        EPT_aoi_gdf = gpd.read_file(EPT_SHPFILE)
        EPT_aoi_4326_gdf = EPT_aoi_gdf.to_crs(epsg=4326)
        assert_year(labels_4326_gdf, EPT_aoi_4326_gdf, 'empty_tiles', EPT_YEAR)
        
<<<<<<< HEAD
        logger.info("- Get AoI boundaries")  
        EPT_aoi_boundaries_df = EPT_aoi_4326.bounds

        # Get the boundaries for all the AoI (minx, miny, maxx, maxy) 
        EPT_aoi_boundaries_gdf = EPT_aoi_4326.copy()
        aoi_bbox = bbox(EPT_aoi_boundaries_gdf.iloc[0].geometry.bounds)

        if aoi_bbox.contains(labels_bbox):
            logger.info("- The surface area occupied by the bbox of the AoI used to find empty tiles is bigger than the label's one. The AoI boundaries will be used for tiling") 
            boundaries_df = pd.DataFrame(EPT_aoi_boundaries_gdf.iloc[0].geometry.bounds).T
        else:
            logger.info("- The surface area occupied by the bbox of the AoI used to find empty tiles is smaller than the label's one. Both the AoI and labels area will be used for tiling") 
            # Get tiles coordinates and shapes
            empty_tiles_4326_all = aoi_tiling(EPT_aoi_boundaries_df)
            # Delete tiles outside of the AoI limits 
            empty_tiles_4326_aoi = gpd.sjoin(empty_tiles_4326_all, EPT_aoi_4326, how='inner', lsuffix='ept_tiles', rsuffix='ept_aoi')

    logger.info('Creating tiles for the Area of Interest (AoI)...')   
    
    # Get tiles coordinates and shapes
    tiles_4326_aoi = aoi_tiling(boundaries_df)

    if EPT_SHPFILE and aoi_bbox.contains(labels_bbox):
        # Delete tiles outside of the AoI limits 
        tiles_4326_aoi = gpd.sjoin(tiles_4326_aoi, EPT_aoi_4326, how='inner', lsuffix='ept_tiles', rsuffix='ept_aoi', predicate='intersects')

    # Compute labels intersecting tiles 
    labels_4326.rename(columns={'FID': 'id_aoi'}, inplace=True)
    tiles_gt_4326 = gpd.sjoin(tiles_4326_aoi, labels_4326, how='inner', predicate='intersects')
=======
        if EPT == 'aoi':
            logger.info("- Get AoI boundaries")  
            EPT_aoi_boundaries_df = EPT_aoi_4326_gdf.bounds

            # Get the boundaries for all the AoI (minx, miny, maxx, maxy) 
            aoi_bbox = bbox(EPT_aoi_4326_gdf.iloc[0].geometry.bounds)
            aoi_bbox_contains = aoi_bbox.contains(labels_bbox)

            if aoi_bbox_contains:
                logger.info("- The surface area occupied by the bbox of the AoI used to find empty tiles is bigger than the label's one. The AoI boundaries will be used for tiling") 
                boundaries_df = EPT_aoi_boundaries_df.copy()
            else:
                logger.info("- The surface area occupied by the bbox of the AoI used to find empty tiles is smaller than the label's one. Both the AoI and labels area will be used for tiling") 
                # Get tiles coordinates and shapes
                empty_tiles_4326_all_gdf = aoi_tiling(EPT_aoi_boundaries_df)
                # Delete tiles outside of the AoI limits 
                empty_tiles_4326_aoi_gdf = gpd.sjoin(empty_tiles_4326_all_gdf, EPT_aoi_4326_gdf, how='inner', lsuffix='ept_tiles', rsuffix='ept_aoi')
                # Attribute a year to empty tiles if necessary
                if 'year' in labels_4326_gdf.keys():
                    if isinstance(EPT_YEAR, int):
                        empty_tiles_4326_aoi_gdf['year'] = int(EPT_YEAR)
                    else:
                        empty_tiles_4326_aoi_gdf['year'] = np.random.randint(low=1945, high=2023, size=(len(empty_tiles_4326_aoi_gdf),))
        elif EPT == 'shp':
            if EPT_YEAR:
                logger.warning("A shapefile of selected empty tiles are provided. The year set for the empty tiles in the configuration file will be ignored")
                EPT_YEAR = None
            empty_tiles_4326_aoi_gdf = EPT_aoi_4326_gdf.copy()
            aoi_bbox = None
            aoi_bbox_contains = False

    logger.info("Creating tiles for the Area of Interest (AoI)...")   

    # Get tiles coordinates and shapes
    tiles_4326_aoi_gdf = aoi_tiling(boundaries_df)

    # Compute labels intersecting tiles 
    tiles_4326_lbl_gdf = gpd.sjoin(tiles_4326_aoi_gdf, gt_labels_4326_gdf, how='inner', predicate='intersects')
    tiles_4326_lbl_gdf.drop_duplicates('title', inplace=True)
    logger.info(f"- Number of tiles intersecting GT labels = {len(tiles_4326_lbl_gdf)}")
    
    if FP_SHPFILE:
        tiles_fp_4326_gdf = gpd.sjoin(tiles_4326_aoi_gdf, fp_labels_4326_gdf, how='inner', predicate='intersects')
        tiles_fp_4326_gdf.drop_duplicates('title', inplace=True)
        logger.info(f"- Number of tiles intersecting FP labels = {len(tiles_fp_4326_gdf)}")
>>>>>>> df4848ad

    if not EPT_SHPFILE or EPT_SHPFILE and aoi_bbox.contains(labels_bbox) == False:
        # Keep only tiles intersecting labels 
<<<<<<< HEAD
        tiles_4326_aoi = gpd.sjoin(tiles_4326_aoi, labels_4326, how='inner', predicate='intersects')
        tiles_4326_aoi = tiles_4326_aoi.drop(columns=['index_right'])
=======
        tiles_4326_aoi_gdf = tiles_4326_lbl_gdf.copy()
>>>>>>> df4848ad

    # Get all the tiles in one gdf 
    if EPT_SHPFILE and aoi_bbox.contains(labels_bbox) == False:
        logger.info("- Add label tiles to empty AoI tiles") 
<<<<<<< HEAD
        tiles_all_4326 = pd.concat([tiles_4326_aoi, empty_tiles_4326_aoi])
    else: 
        tiles_all_4326 = tiles_4326_aoi.copy()

    # Remove unrelevant tiles and reorganised the data set:
    logger.info('- Remove duplicated tiles and tiles that are not intersecting labels') 

    # - Remove duplicated tiles
    if nb_labels > 1:
        tiles_all_4326.drop_duplicates(['title', 'year'] if 'year' in tiles_all_4326.keys() else 'title', inplace=True)

    # - Remove useless columns, reset feature id and redefine it according to xyz format  
    logger.info('- Add tile IDs and reorganise data set')
    tiles_4326 = tiles_all_4326[['geometry', 'title', 'year'] if 'year' in tiles_all_4326.keys() else ['geometry', 'title']].copy()
    tiles_4326.reset_index(drop=True, inplace=True)

    tiles_4326 = tiles_4326.apply(add_tile_id, axis=1)
    
    # Add tile IDs and reorganise data set
    tiles_4326_all = tiles_4326.copy()
    nb_tiles = len(tiles_4326_all)
=======
        tiles_4326_all_gdf = pd.concat([tiles_4326_aoi_gdf, empty_tiles_4326_aoi_gdf])
    else: 
        tiles_4326_all_gdf = tiles_4326_aoi_gdf.copy()
  
    # - Remove duplicated tiles
    if nb_labels > 1:
        tiles_4326_all_gdf.drop_duplicates(['title', 'year'] if 'year' in tiles_4326_all_gdf.keys() else 'title', inplace=True)

    # - Remove useless columns, reset feature id and redefine it according to xyz format  
    logger.info('- Add tile IDs and reorganise data set')
    tiles_4326_all_gdf = tiles_4326_all_gdf[['geometry', 'title', 'year'] if 'year' in tiles_4326_all_gdf.keys() else ['geometry', 'title']].copy()
    tiles_4326_all_gdf.reset_index(drop=True, inplace=True)
    tiles_4326_all_gdf = tiles_4326_all_gdf.apply(add_tile_id, axis=1)
    nb_tiles = len(tiles_4326_all_gdf)
>>>>>>> df4848ad
    logger.info(f"There were {nb_tiles} tiles created")

    # Save tile shapefile
    logger.info("Export tiles to GeoJSON (EPSG:4326)...")  
    tile_filename = 'tiles.geojson'
    tile_filepath = os.path.join(OUTPUT_DIR, tile_filename)
    tiles_4326_all_gdf.to_file(tile_filepath, driver='GeoJSON')
    written_files.append(tile_filepath)  
    logger.success(f"{DONE_MSG} A file was written: {tile_filepath}") 

    print()
    logger.info("The following files were written. Let's check them out!")
    for written_file in written_files:
        logger.info(written_file)
    print()

    # Stop chronometer  
    toc = time.time()
    logger.info(f"Nothing left to be done: exiting. Elapsed time: {(toc-tic):.2f} seconds")
    
    sys.stderr.flush()<|MERGE_RESOLUTION|>--- conflicted
+++ resolved
@@ -139,9 +139,6 @@
     SHPFILE = cfg['datasets']['shapefile']
     CATEGORY = cfg['datasets']['category'] if 'category' in cfg['datasets'].keys() else False
     FP_SHPFILE = cfg['datasets']['FP_shapefile'] if 'FP_shapefile' in cfg['datasets'].keys() else None
-<<<<<<< HEAD
-    EPT_SHPFILE = cfg['datasets']['empty_tiles_aoi'] if 'empty_tiles_aoi' in cfg['datasets'].keys() else None
-=======
     EPT_YEAR = cfg['datasets']['empty_tiles_year'] if 'empty_tiles_year' in cfg['datasets'].keys() else None
     if 'empty_tiles_aoi' in cfg['datasets'].keys() and 'empty_tiles_shp' in cfg['datasets'].keys():
         logger.error("Choose between supplying an AoI shapefile ('empty_tiles_aoi') in which empty tiles will be selected, or a shapefile with selected empty tiles ('empty_tiles_shp')")
@@ -156,7 +153,6 @@
         EPT_SHPFILE = None
         EPT = None
     CATEGORY = cfg['datasets']['category'] if 'category' in cfg['datasets'].keys() else False
->>>>>>> df4848ad
     ZOOM_LEVEL = cfg['zoom_level']
 
     # Create an output directory in case it doesn't exist
@@ -175,11 +171,7 @@
     labels_4326_gdf['SUPERCATEGORY'] = 'land usage'
     gt_labels_4326_gdf = labels_4326_gdf.copy()
 
-<<<<<<< HEAD
-    nb_labels = len(labels)
-=======
     nb_labels = len(labels_gdf)
->>>>>>> df4848ad
     logger.info(f'There are {nb_labels} polygons in {SHPFILE}')
 
     label_filename = 'labels.geojson'
@@ -206,60 +198,19 @@
         logger.success(f"{DONE_MSG} A file was written: {filepath}")
         labels_4326_gdf = pd.concat([labels_4326_gdf, fp_labels_4326_gdf], ignore_index=True)
 
-<<<<<<< HEAD
-        labels_4326 = pd.concat([labels_4326, fp_labels_4326], ignore_index=True)
-
-    # Keep only label boundary geometry info (minx, miny, maxx, maxy) 
-=======
     # Get the label boundaries (minx, miny, maxx, maxy) 
->>>>>>> df4848ad
     logger.info("- Get the label boundaries")  
     boundaries_df = labels_4326_gdf.bounds
 
     # Get the global boundaries for all the labels (minx, miny, maxx, maxy) 
     labels_bbox = bbox(labels_4326_gdf.iloc[0].geometry.bounds)
 
-<<<<<<< HEAD
-    # Get tiles for a given AoI from which empty tiles will be selected when the images are retrieved
-=======
     # Get tiles for a given AoI from which empty tiles will be selected
->>>>>>> df4848ad
     if EPT_SHPFILE:
         EPT_aoi_gdf = gpd.read_file(EPT_SHPFILE)
         EPT_aoi_4326_gdf = EPT_aoi_gdf.to_crs(epsg=4326)
         assert_year(labels_4326_gdf, EPT_aoi_4326_gdf, 'empty_tiles', EPT_YEAR)
         
-<<<<<<< HEAD
-        logger.info("- Get AoI boundaries")  
-        EPT_aoi_boundaries_df = EPT_aoi_4326.bounds
-
-        # Get the boundaries for all the AoI (minx, miny, maxx, maxy) 
-        EPT_aoi_boundaries_gdf = EPT_aoi_4326.copy()
-        aoi_bbox = bbox(EPT_aoi_boundaries_gdf.iloc[0].geometry.bounds)
-
-        if aoi_bbox.contains(labels_bbox):
-            logger.info("- The surface area occupied by the bbox of the AoI used to find empty tiles is bigger than the label's one. The AoI boundaries will be used for tiling") 
-            boundaries_df = pd.DataFrame(EPT_aoi_boundaries_gdf.iloc[0].geometry.bounds).T
-        else:
-            logger.info("- The surface area occupied by the bbox of the AoI used to find empty tiles is smaller than the label's one. Both the AoI and labels area will be used for tiling") 
-            # Get tiles coordinates and shapes
-            empty_tiles_4326_all = aoi_tiling(EPT_aoi_boundaries_df)
-            # Delete tiles outside of the AoI limits 
-            empty_tiles_4326_aoi = gpd.sjoin(empty_tiles_4326_all, EPT_aoi_4326, how='inner', lsuffix='ept_tiles', rsuffix='ept_aoi')
-
-    logger.info('Creating tiles for the Area of Interest (AoI)...')   
-    
-    # Get tiles coordinates and shapes
-    tiles_4326_aoi = aoi_tiling(boundaries_df)
-
-    if EPT_SHPFILE and aoi_bbox.contains(labels_bbox):
-        # Delete tiles outside of the AoI limits 
-        tiles_4326_aoi = gpd.sjoin(tiles_4326_aoi, EPT_aoi_4326, how='inner', lsuffix='ept_tiles', rsuffix='ept_aoi', predicate='intersects')
-
-    # Compute labels intersecting tiles 
-    labels_4326.rename(columns={'FID': 'id_aoi'}, inplace=True)
-    tiles_gt_4326 = gpd.sjoin(tiles_4326_aoi, labels_4326, how='inner', predicate='intersects')
-=======
         if EPT == 'aoi':
             logger.info("- Get AoI boundaries")  
             EPT_aoi_boundaries_df = EPT_aoi_4326_gdf.bounds
@@ -291,8 +242,8 @@
             aoi_bbox = None
             aoi_bbox_contains = False
 
-    logger.info("Creating tiles for the Area of Interest (AoI)...")   
-
+    logger.info('Creating tiles for the Area of Interest (AoI)...')   
+    
     # Get tiles coordinates and shapes
     tiles_4326_aoi_gdf = aoi_tiling(boundaries_df)
 
@@ -305,43 +256,14 @@
         tiles_fp_4326_gdf = gpd.sjoin(tiles_4326_aoi_gdf, fp_labels_4326_gdf, how='inner', predicate='intersects')
         tiles_fp_4326_gdf.drop_duplicates('title', inplace=True)
         logger.info(f"- Number of tiles intersecting FP labels = {len(tiles_fp_4326_gdf)}")
->>>>>>> df4848ad
-
-    if not EPT_SHPFILE or EPT_SHPFILE and aoi_bbox.contains(labels_bbox) == False:
+
+    if not EPT_SHPFILE or EPT_SHPFILE and aoi_bbox_contains == False:
         # Keep only tiles intersecting labels 
-<<<<<<< HEAD
-        tiles_4326_aoi = gpd.sjoin(tiles_4326_aoi, labels_4326, how='inner', predicate='intersects')
-        tiles_4326_aoi = tiles_4326_aoi.drop(columns=['index_right'])
-=======
         tiles_4326_aoi_gdf = tiles_4326_lbl_gdf.copy()
->>>>>>> df4848ad
 
     # Get all the tiles in one gdf 
     if EPT_SHPFILE and aoi_bbox.contains(labels_bbox) == False:
         logger.info("- Add label tiles to empty AoI tiles") 
-<<<<<<< HEAD
-        tiles_all_4326 = pd.concat([tiles_4326_aoi, empty_tiles_4326_aoi])
-    else: 
-        tiles_all_4326 = tiles_4326_aoi.copy()
-
-    # Remove unrelevant tiles and reorganised the data set:
-    logger.info('- Remove duplicated tiles and tiles that are not intersecting labels') 
-
-    # - Remove duplicated tiles
-    if nb_labels > 1:
-        tiles_all_4326.drop_duplicates(['title', 'year'] if 'year' in tiles_all_4326.keys() else 'title', inplace=True)
-
-    # - Remove useless columns, reset feature id and redefine it according to xyz format  
-    logger.info('- Add tile IDs and reorganise data set')
-    tiles_4326 = tiles_all_4326[['geometry', 'title', 'year'] if 'year' in tiles_all_4326.keys() else ['geometry', 'title']].copy()
-    tiles_4326.reset_index(drop=True, inplace=True)
-
-    tiles_4326 = tiles_4326.apply(add_tile_id, axis=1)
-    
-    # Add tile IDs and reorganise data set
-    tiles_4326_all = tiles_4326.copy()
-    nb_tiles = len(tiles_4326_all)
-=======
         tiles_4326_all_gdf = pd.concat([tiles_4326_aoi_gdf, empty_tiles_4326_aoi_gdf])
     else: 
         tiles_4326_all_gdf = tiles_4326_aoi_gdf.copy()
@@ -356,7 +278,6 @@
     tiles_4326_all_gdf.reset_index(drop=True, inplace=True)
     tiles_4326_all_gdf = tiles_4326_all_gdf.apply(add_tile_id, axis=1)
     nb_tiles = len(tiles_4326_all_gdf)
->>>>>>> df4848ad
     logger.info(f"There were {nb_tiles} tiles created")
 
     # Save tile shapefile

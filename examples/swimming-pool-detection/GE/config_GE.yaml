prepare_data.py:
  datasets:
    lakes_shapefile: https://ge.ch/sitg/geodata/SITG/OPENDATA/3951/SHP_GEO_LAC_LEMAN.zip
    parcels_shapefile: https://ge.ch/sitg/geodata/SITG/OPENDATA/8450/SHP_CAD_PARCELLE_MENSU.zip
    swimmingpools_shapefile: https://ge.ch/sitg/geodata/SITG/OPENDATA/1836/SHP_CAD_PISCINE.zip
    OK_z18_tile_IDs_csv: data/OK_z18_tile_IDs.csv
  output_folder: output_GE

generate_tilesets.py:
  debug_mode: 
    enable: False  # sample of tiles
    nb_tiles_max: 100
  working_directory: .
  datasets:
    aoi_tiles: output_GE/aoi_z18_tiles.geojson
    ground_truth_labels: output_GE/ground_truth_labels.geojson
    other_labels: output_GE/other_labels.geojson
    image_source:
      type: MIL # supported values: 1. MIL = Map Image Layer 2. WMS
<<<<<<< HEAD
      location: https://ge.ch/sitgags2/rest/services/RASTER/ORTHOPHOTOS_2018/MapServer
=======
      url: https://raster.sitg.ge.ch/arcgis/rest/services/ORTHOPHOTOS_2018_EPSG2056/MapServer
>>>>>>> 9da9a3af
      srs: "EPSG:3857"
  output_folder: output_GE
  tile_size: 256 # per side, in pixels
  overwrite: False
  n_jobs: 10
  COCO_metadata:
    year: 2020
    version: 1.0
    description: 2018 orthophotos w/ Swimming Pool segmentations
    contributor: Système d'information du territoire à Genève (SITG)
    url: https://ge.ch/sitg
    license:
      name: Open Data
      url: https://ge.ch/sitg/media/sitg/files/documents/conditions_generales_dutilisation_des_donnees_et_produits_du_sitg_en_libre_acces.pdf

train_model.py:
  debug_mode: False
  working_directory: output_GE
  log_subfolder: logs
  sample_tagged_img_subfolder: sample_training_images
  COCO_files: # relative paths, w/ respect to the working_folder
    trn: COCO_trn.json
    val: COCO_val.json
    tst: COCO_tst.json
  detectron2_config_file: '../detectron2_config_GE.yaml' # path relative to the working_folder
  model_weights:
    model_zoo_checkpoint_url: "COCO-InstanceSegmentation/mask_rcnn_R_50_FPN_1x.yaml"
      
make_detections.py:
  working_directory: output_GE
  log_subfolder: logs
  sample_tagged_img_subfolder: sample_detection_images
  COCO_files: # relative paths, w/ respect to the working_folder
    trn: COCO_trn.json
    val: COCO_val.json
    tst: COCO_tst.json
    oth: COCO_oth.json
  detectron2_config_file: '../detectron2_config_GE.yaml' # path relative to the working_folder
  model_weights:
    pth_file: 'logs/model_final.pth'
  image_metadata_json: img_metadata.json
  rdp_simplification: # rdp = Ramer-Douglas-Peucker
    enabled: true
    epsilon: 0.5 # cf. https://rdp.readthedocs.io/en/latest/
  score_lower_threshold: 0.05

assess_detections.py:
  working_directory: output_GE
  datasets:
    ground_truth_labels: ground_truth_labels.geojson
    other_labels: other_labels.geojson
    split_aoi_tiles: split_aoi_tiles.geojson # aoi = Area of Interest
    detections:
      trn: trn_detections_at_0dot05_threshold.gpkg
      val: val_detections_at_0dot05_threshold.gpkg
      tst: tst_detections_at_0dot05_threshold.gpkg
      oth: oth_detections_at_0dot05_threshold.gpkg
  output_folder: .<|MERGE_RESOLUTION|>--- conflicted
+++ resolved
@@ -17,11 +17,7 @@
     other_labels: output_GE/other_labels.geojson
     image_source:
       type: MIL # supported values: 1. MIL = Map Image Layer 2. WMS
-<<<<<<< HEAD
-      location: https://ge.ch/sitgags2/rest/services/RASTER/ORTHOPHOTOS_2018/MapServer
-=======
-      url: https://raster.sitg.ge.ch/arcgis/rest/services/ORTHOPHOTOS_2018_EPSG2056/MapServer
->>>>>>> 9da9a3af
+      location: https://raster.sitg.ge.ch/arcgis/rest/services/ORTHOPHOTOS_2018_EPSG2056/MapServer
       srs: "EPSG:3857"
   output_folder: output_GE
   tile_size: 256 # per side, in pixels

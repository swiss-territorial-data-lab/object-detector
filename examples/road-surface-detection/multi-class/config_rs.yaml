prepare_data.py:
  tasks:
    determine_roads_surfaces: true
    generate_tiles_info: true
    generate_labels: true
  input:
    input_folder: data
    input_files:
      roads: swissTLM3D/roads_lines.shp
      roads_param: roads_parameters.xlsx
      forests: swissTLM3D/forests.shp
      aoi: AOI/AOI.shp
      restricted_aoi_training: AOI/training_AOI.shp
  processed_input:
    roads_for_labels: roads_for_OD.shp
  output_folder: outputs_RS
  zoom_level: 18  # keep between 17 and 20

generate_tilesets.py:
  debug_mode: true
  datasets:
    aoi_tiles_geojson: outputs_RS/json_inputs/tiles_aoi.geojson
    ground_truth_labels_geojson: outputs_RS/json_inputs/ground_truth_labels.geojson
    other_labels_geojson: outputs_RS/json_inputs/other_labels.geojson
    orthophotos_web_service:
      type: XYZ
      url: https://titiler.vm-gpu-01.stdl.ch/mosaicjson/tiles/{z}/{x}/{y}.tif?url=/data/mosaic_3857.json&bidx=2&bidx=3&bidx=4&no_data=0&return_mask=false&pixel_selection=lowest
      srs: "EPSG:3857"
  output_folder: outputs_RS
  tile_size: 256 # per side, in pixels
  overwrite: False
  n_jobs: 10
  COCO_metadata:
    year: 2022
    version: 2.0
    description: 2018 SWISSIMAGE RS with segmentation of Feature Class TLM_STRASSE
    contributor: swisstopo
    url: https://swisstopo.ch
    license:
      name: unknown
      url: https://www.swisstopo.admin.ch/fr/home/meta/conditions-generales/geodonnees/ogd.html

train_model.py:
    working_folder: outputs_RS
    log_subfolder: logs
    sample_tagged_img_subfolder: sample_training_images
    COCO_files: # relative paths, w/ respect to the working_folder
        trn: COCO_trn.json
        val: COCO_val.json
        tst: COCO_tst.json
    detectron2_config_file: '../detectron2_config_3bands.yaml' # path relative to the working_folder
    model_weights:
        model_zoo_checkpoint_url: "COCO-InstanceSegmentation/mask_rcnn_R_50_FPN_1x.yaml"

make_predictions.py:
    working_folder: outputs_RS
    log_subfolder: logs
    sample_tagged_img_subfolder: sample_prediction_images
    COCO_files: # relative paths, w/ respect to the working_folder
        trn: COCO_trn.json
        val: COCO_val.json
        tst: COCO_tst.json
       # oth: COCO_oth.json
    detectron2_config_file: '../detectron2_config_3bands.yaml' # path relative to the working_folder
    model_weights:
        pth_file: 'logs/model_final.pth'

assess_predictions.py:
  datasets:
    ground_truth_labels_geojson: outputs_RS/json_inputs/ground_truth_labels.geojson
    image_metadata_json: outputs_RS/img_metadata.json
    split_aoi_tiles_geojson: outputs_RS/split_aoi_tiles.geojson
    predictions:
      trn: outputs_RS/trn_predictions_at_0dot05_threshold.pkl
      val: outputs_RS/val_predictions_at_0dot05_threshold.pkl
      tst: outputs_RS/tst_predictions_at_0dot05_threshold.pkl
<<<<<<< HEAD
      oth: outputs_RS/oth_predictions_at_0dot05_threshold.pkl
=======
     # oth: outputs_RS/oth_predictions_at_0dot05_threshold.pkl
>>>>>>> 63760e1d
  output_folder: outputs_RS<|MERGE_RESOLUTION|>--- conflicted
+++ resolved
@@ -74,9 +74,5 @@
       trn: outputs_RS/trn_predictions_at_0dot05_threshold.pkl
       val: outputs_RS/val_predictions_at_0dot05_threshold.pkl
       tst: outputs_RS/tst_predictions_at_0dot05_threshold.pkl
-<<<<<<< HEAD
       oth: outputs_RS/oth_predictions_at_0dot05_threshold.pkl
-=======
-     # oth: outputs_RS/oth_predictions_at_0dot05_threshold.pkl
->>>>>>> 63760e1d
   output_folder: outputs_RS
#############################################
####### Model training and evaluation ####### 
# Training of automatic detection of Quarries and Mineral Extraction Sites (MES) in images with a provided ground truth

# 1-Produce tiles geometry according to the AoI extent and zoom level
prepare_data.py:  
  srs: "EPSG:2056"
  datasets:
    labels_shapefile: ./data/labels/tlm-hr-trn-topo.shp
  output_folder: ./output/output_trne
  zoom_level: 16 

# 2-Fetch of tiles (online server) and split into 3 datasets: train, test, validation
generate_tilesets.py:
  debug_mode: False # sample of tiles
  datasets:
    aoi_tiles_geojson: ./output/output_trne/tiles.geojson
    ground_truth_labels_geojson: ./output/output_trne/labels.geojson
    orthophotos_web_service:
      type: XYZ # supported values: 1. MIL = Map Image Layer 2. WMS 3. XYZ
      url: https://wmts.geo.admin.ch/1.0.0/ch.swisstopo.swissimage-product/default/2020/3857/{z}/{x}/{y}.jpeg
  output_folder: ./output/output_trne
  tile_size: 256 # per side, in pixels
  overwrite: False
  n_jobs: 10
  COCO_metadata:
    year: 2021
    version: 1.0
    description: Swiss Image Hinterground w/ Quarries and Mineral Exploitation Sites detection
    contributor: swisstopo
    url: https://swisstopo.ch
    license:
      name: Unknown
      url:
    category:
      name: "Quarry"
      supercategory: "Land usage"

# 3-Train the model with the detectron2 algorithm
train_model.py:
  working_folder: ./output/output_trne
  log_subfolder: logs
  sample_tagged_img_subfolder: sample_tagged_images
  COCO_files: # relative paths, w/ respect to the working_folder
    trn: COCO_trn.json
    val: COCO_val.json
    tst: COCO_tst.json
  detectron2_config_file: '../../detectron2_config_dqry.yaml' # path relative to the working_folder
  model_weights:
    model_zoo_checkpoint_url: "COCO-InstanceSegmentation/mask_rcnn_R_50_FPN_1x.yaml"

# 4-Perform the object detection based on the optimized trained model
make_detections.py:
  working_folder: ./output/output_trne
  log_subfolder: logs
  sample_tagged_img_subfolder: sample_tagged_images
  COCO_files: # relative paths, w/ respect to the working_folder
    trn: COCO_trn.json
    val: COCO_val.json
    tst: COCO_tst.json
  detectron2_config_file: '../../detectron2_config_dqry.yaml' # path relative to the working_folder
  model_weights:
    pth_file: './logs/model_0002999.pth' # trained model minimizing the validation loss curve, monitor the training process via tensorboard (tensorboard --logdir </logs>)
  image_metadata_json: './output/output_trne/img_metadata.json'
  rdp_simplification: # rdp = Ramer-Douglas-Peucker
    enabled: true
    epsilon: 2.0 # cf. https://rdp.readthedocs.io/en/latest/
  score_lower_threshold: 0.05
    
<<<<<<< HEAD
# 5-Evaluate the quality of the prediction for the different datasets with metrics calculation
=======
# 5-Evaluate the quality of the detections for the different datasets with metrics calculation
>>>>>>> 5a1774b6
assess_detections.py:
  datasets:
    ground_truth_labels_geojson: ./output/output_trne/labels.geojson
    image_metadata_json: ./output/output_trne/img_metadata.json
    split_aoi_tiles_geojson: ./output/output_trne/split_aoi_tiles.geojson # aoi = Area of Interest
    detections:
      trn: ./output/output_trne/trn_detections_at_0dot05_threshold.gpkg
      val: ./output/output_trne/val_detections_at_0dot05_threshold.gpkg
      tst: ./output/output_trne/tst_detections_at_0dot05_threshold.gpkg
  output_folder: ./output/output_trne<|MERGE_RESOLUTION|>--- conflicted
+++ resolved
@@ -67,11 +67,7 @@
     epsilon: 2.0 # cf. https://rdp.readthedocs.io/en/latest/
   score_lower_threshold: 0.05
     
-<<<<<<< HEAD
-# 5-Evaluate the quality of the prediction for the different datasets with metrics calculation
-=======
 # 5-Evaluate the quality of the detections for the different datasets with metrics calculation
->>>>>>> 5a1774b6
 assess_detections.py:
   datasets:
     ground_truth_labels_geojson: ./output/output_trne/labels.geojson

#!/bin/python
# -*- coding: utf-8 -*-

import os
import sys
import argparse
import json
import time
import yaml
import geopandas as gpd
import pandas as pd
import numpy as np
import plotly.graph_objects as go

from sklearn.metrics import confusion_matrix
from tqdm import tqdm

# the following lines allow us to import modules from within this file's parent folder
from inspect import getsourcefile
current_path = os.path.abspath(getsourcefile(lambda:0))
current_dir = os.path.dirname(current_path)
parent_dir = current_dir[:current_dir.rfind(os.path.sep)]
sys.path.insert(0, parent_dir)

from helpers import misc
from helpers import metrics
from helpers.constants import DONE_MSG, SCATTER_PLOT_MODE

from loguru import logger
logger = misc.format_logger(logger)


def main(cfg_file_path):

    tic = time.time()
    logger.info('Starting...')

    logger.info(f"Using {cfg_file_path} as config file.")

    with open(cfg_file_path) as fp:
        cfg = yaml.load(fp, Loader=yaml.FullLoader)[os.path.basename(__file__)]

    WORKING_DIR = cfg['working_directory']
    OUTPUT_DIR = cfg['output_folder']
    DETECTION_FILES = cfg['datasets']['detections']
    SPLIT_AOI_TILES = cfg['datasets']['split_aoi_tiles']
    
    if 'ground_truth_labels' in cfg['datasets'].keys():
        GT_LABELS = cfg['datasets']['ground_truth_labels']
    else:
        GT_LABELS = None
    if 'other_labels' in cfg['datasets'].keys():
        OTH_LABELS = cfg['datasets']['other_labels']
    else:
        OTH_LABELS = None

    IOU_THRESHOLD = cfg['iou_threshold'] if 'iou_threshold' in cfg.keys() else 0.25

    os.chdir(WORKING_DIR)
    logger.info(f'Working directory set to {WORKING_DIR}.')
    # let's make the output directory in case it doesn't exist
    if not os.path.exists(OUTPUT_DIR):
        os.makedirs(OUTPUT_DIR)
    
    written_files = []
    
    # ------ Loading datasets

    logger.info("Loading split AoI tiles as a GeoPandas DataFrame...")
    split_aoi_tiles_gdf = gpd.read_file(SPLIT_AOI_TILES)
    logger.success(f"{DONE_MSG} {len(split_aoi_tiles_gdf)} records were found.")

    if GT_LABELS:
        logger.info("Loading Ground Truth Labels as a GeoPandas DataFrame...")
        gt_labels_gdf = gpd.read_file(GT_LABELS)
        logger.success(f"{DONE_MSG} {len(gt_labels_gdf)} records were found.")

    if OTH_LABELS:
        logger.info("Loading Other Labels as a GeoPandas DataFrame...")
        oth_labels_gdf = gpd.read_file(OTH_LABELS)
        logger.success(f"{DONE_MSG} {len(oth_labels_gdf)} records were found.")

    if GT_LABELS and OTH_LABELS:
        labels_gdf = pd.concat([
            gt_labels_gdf,
            oth_labels_gdf
        ])
    elif GT_LABELS and not OTH_LABELS:
        labels_gdf = gt_labels_gdf.copy()
    elif not GT_LABELS and OTH_LABELS:
        labels_gdf = oth_labels_gdf.copy()
    else:
        labels_gdf = pd.DataFrame() 
        
    
    if len(labels_gdf)>0:
        logger.info("Clipping labels...")
        tic = time.time()

        assert(labels_gdf.crs == split_aoi_tiles_gdf.crs)

        clipped_labels_gdf = misc.clip_labels(labels_gdf, split_aoi_tiles_gdf, fact=0.999)
        clipped_labels_gdf.loc[:, 'area'] =  clipped_labels_gdf.area
        clipped_labels_gdf.drop_duplicates(subset=['label_id', 'area', 'geometry'], inplace=True, ignore_index=False)
        clipped_labels_gdf = misc.find_category(clipped_labels_gdf)

        file_to_write = os.path.join(OUTPUT_DIR, 'clipped_labels.gpkg')
        clipped_labels_gdf.to_file(file_to_write)
        written_files.append(file_to_write)

        logger.success(f"{DONE_MSG} Elapsed time = {(time.time()-tic):.2f} seconds.")


    # ------ Loading detections

    dets_gdf_dict = {}

    for dataset, dets_file in DETECTION_FILES.items():
        dets_gdf_dict[dataset] = gpd.read_file(dets_file)

        try:
            assert(dets_gdf_dict[dataset][dets_gdf_dict[dataset].is_valid==False].shape[0]==0), \
                f"{dets_gdf_dict[dataset][dets_gdf_dict[dataset].is_valid==False].shape[0]} geometries are invalid on" + \
                      f" {dets_gdf_dict[dataset].shape[0]} detections."
        except Exception as e:
            print(e)
            if True:
                print("Correction of the invalid geometries with a buffer of 0 m...")
                corrected_poly=dets_gdf_dict[dataset].copy()
                corrected_poly.loc[corrected_poly.is_valid==False,'geometry']= \
                                corrected_poly[corrected_poly.is_valid==False]['geometry'].buffer(0)

<<<<<<< HEAD
=======
                dets_gdf_dict[dataset] = corrected_poly.copy()


>>>>>>> 4e85aa8f
    if len(clipped_labels_gdf)>0:
    
        # ------ Comparing detections with ground-truth data and computing metrics

        # initiate variables
        metrics_dict = {}
        metrics_dict_by_cl = {}
        for dataset in dets_gdf_dict.keys():
            metrics_dict[dataset] = []
            metrics_dict_by_cl[dataset] = []

        metrics_df_dict = {}
        metrics_cl_df_dict = {}
        thresholds = np.arange(0.05, 1., 0.05)

        # get labels ids
        filepath = open(os.path.join(OUTPUT_DIR, 'category_ids.json'))
        categories_json = json.load(filepath)
        filepath.close()

        # get classe ids
        id_classes = range(len(categories_json))

        # append class ids to labels
        categories_info_df = pd.DataFrame()

        for key in categories_json.keys():

            categories_tmp={sub_key: [value] for sub_key, value in categories_json[key].items()}
            
            categories_info_df = pd.concat([categories_info_df, pd.DataFrame(categories_tmp)], ignore_index=True)

        categories_info_df.sort_values(by=['id'], inplace=True, ignore_index=True)
        categories_info_df.drop(['supercategory'], axis=1, inplace=True)

        categories_info_df.rename(columns={'name':'CATEGORY', 'id': 'label_class'},inplace=True)
        clipped_labels_gdf = clipped_labels_gdf.astype({'CATEGORY':'str'})
        clipped_labels_w_id_gdf = clipped_labels_gdf.merge(categories_info_df, on='CATEGORY', how='left')


        # get metrics
        outer_tqdm_log = tqdm(total=len(metrics_dict.keys()), position=0)

        for dataset in metrics_dict.keys():

            outer_tqdm_log.set_description_str(f'Current dataset: {dataset}')
            inner_tqdm_log = tqdm(total=len(thresholds), position=1, leave=False)

            for threshold in thresholds:

                inner_tqdm_log.set_description_str(f'Threshold = {threshold:.2f}')

                tmp_gdf = dets_gdf_dict[dataset].copy()
                tmp_gdf.to_crs(epsg=clipped_labels_w_id_gdf.crs.to_epsg(), inplace=True)
                tmp_gdf = tmp_gdf[tmp_gdf.score >= threshold].copy()

                tp_gdf, fp_gdf, fn_gdf, mismatched_class_gdf = metrics.get_fractional_sets(
                    tmp_gdf, 
                    clipped_labels_w_id_gdf[clipped_labels_w_id_gdf.dataset == dataset],
                    IOU_THRESHOLD
                )

                tp_k, fp_k, fn_k, p_k, r_k, precision, recall, f1 = metrics.get_metrics(tp_gdf, fp_gdf, fn_gdf, mismatched_class_gdf, id_classes)

                metrics_dict[dataset].append({
                    'threshold': threshold, 
                    'precision': precision, 
                    'recall': recall, 
                    'f1': f1
                })

                # label classes starting at 1 and detection classes starting at 0.
                for id_cl in id_classes:
                    metrics_dict_by_cl[dataset].append({
                        'threshold': threshold,
                        'class': id_cl,
                        'precision_k': p_k[id_cl],
                        'recall_k': r_k[id_cl],
                        'TP_k' : tp_k[id_cl],
                        'FP_k' : fp_k[id_cl],
                        'FN_k' : fn_k[id_cl],
                    })

                metrics_cl_df_dict[dataset] = pd.DataFrame.from_records(metrics_dict_by_cl[dataset])

                inner_tqdm_log.update(1)

            metrics_df_dict[dataset] = pd.DataFrame.from_records(metrics_dict[dataset])
            outer_tqdm_log.update(1)

        inner_tqdm_log.close()
        outer_tqdm_log.close()

        # let's generate some plots!

        fig = go.Figure()
        fig_k = go.Figure()


        for dataset in metrics_dict.keys():
            # Plot of the precision vs recall

            fig.add_trace(
                go.Scatter(
                    x=metrics_df_dict[dataset]['recall'],
                    y=metrics_df_dict[dataset]['precision'],
                    mode=SCATTER_PLOT_MODE,
                    text=metrics_df_dict[dataset]['threshold'], 
                    name=dataset
                )
            )

        fig.update_layout(
            xaxis_title="Recall",
            yaxis_title="Precision",
            xaxis=dict(range=[0., 1]),
            yaxis=dict(range=[0., 1])
        )

        file_to_write = os.path.join(OUTPUT_DIR, 'precision_vs_recall.html')
        fig.write_html(file_to_write)
        written_files.append(file_to_write)

        if len(id_classes)>1:
            for dataset in metrics_dict_by_cl.keys():

                for id_cl in id_classes:

                    fig_k.add_trace(
                        go.Scatter(
                            x=metrics_cl_df_dict[dataset]['recall_k'][metrics_cl_df_dict[dataset]['class']==id_cl],
                            y=metrics_cl_df_dict[dataset]['precision_k'][metrics_cl_df_dict[dataset]['class']==id_cl],
                            mode='markers+lines',
                            text=metrics_cl_df_dict[dataset]['threshold'][metrics_cl_df_dict[dataset]['class']==id_cl],
                            name=dataset+'_'+str(id_cl)
                        )
                    )

            fig_k.update_layout(
                xaxis_title="Recall",
                yaxis_title="Precision",
                xaxis=dict(range=[0., 1]),
                yaxis=dict(range=[0., 1])
            )

            file_to_write = os.path.join(OUTPUT_DIR, 'precision_vs_recall_dep_on_class.html')
            fig_k.write_html(file_to_write)
            written_files.append(file_to_write)


        for dataset in metrics_dict_by_cl.keys():
            # Generate a plot of TP, FN and FP for each class

            fig = go.Figure()

            for id_cl in id_classes:
                
                for y in ['TP_k', 'FN_k', 'FP_k']:

                    fig.add_trace(
                        go.Scatter(
                                x=metrics_cl_df_dict[dataset]['threshold'][metrics_cl_df_dict[dataset]['class']==id_cl],
                                y=metrics_cl_df_dict[dataset][y][metrics_cl_df_dict[dataset]['class']==id_cl],
                                mode=SCATTER_PLOT_MODE,
                                name=y[0:2]+'_'+str(id_cl)
                            )
                        )

                fig.update_layout(xaxis_title="threshold", yaxis_title="#")
                
            if len(id_classes)>1:
                file_to_write = os.path.join(OUTPUT_DIR, f'{dataset}_TP-FN-FP_vs_threshold_dep_on_class.html')

            else:
                file_to_write = os.path.join(OUTPUT_DIR, f'{dataset}_TP-FN-FP_vs_threshold.html')

            fig.write_html(file_to_write)
            written_files.append(file_to_write)


        for dataset in metrics_dict.keys():

            fig = go.Figure()

            for y in ['precision', 'recall', 'f1']:

                fig.add_trace(
                    go.Scatter(
                        x=metrics_df_dict[dataset]['threshold'],
                        y=metrics_df_dict[dataset][y],
                        mode=SCATTER_PLOT_MODE,
                        name=y
                    )
                )

            fig.update_layout(xaxis_title="threshold")

            file_to_write = os.path.join(OUTPUT_DIR, f'{dataset}_metrics_vs_threshold.html')
            fig.write_html(file_to_write)
            written_files.append(file_to_write)


        # ------ tagging detections

        # we select the threshold which maximizes the f1-score on the val dataset
        selected_threshold = metrics_df_dict['val'].iloc[metrics_df_dict['val']['f1'].argmax()]['threshold']

        logger.info(f"Tagging detections with threshold = {selected_threshold:.2f}, which maximizes the f1-score on the val dataset.")

        tagged_dets_gdf_dict = {}

        # TRUE/FALSE POSITIVES, FALSE NEGATIVES

        for dataset in metrics_dict.keys():

            tmp_gdf = dets_gdf_dict[dataset].copy()
            tmp_gdf.to_crs(epsg=clipped_labels_w_id_gdf.crs.to_epsg(), inplace=True)
            tmp_gdf = tmp_gdf[tmp_gdf.score >= selected_threshold].copy()

<<<<<<< HEAD
            tp_gdf, fp_gdf, fn_gdf, mismatched_class_gdf = metrics.get_fractional_sets(tmp_gdf, clipped_labels_w_id_gdf[clipped_labels_w_id_gdf.dataset == dataset])
=======
            tp_gdf, fp_gdf, fn_gdf, mismatched_class_gdf = metrics.get_fractional_sets(
                tmp_gdf, 
                clipped_labels_w_id_gdf[clipped_labels_w_id_gdf.dataset == dataset],
                IOU_THRESHOLD
            )
>>>>>>> 4e85aa8f
            tp_gdf['tag'] = 'TP'
            tp_gdf['dataset'] = dataset
            fp_gdf['tag'] = 'FP'
            fp_gdf['dataset'] = dataset
            fn_gdf['tag'] = 'FN'
            fn_gdf['dataset'] = dataset
            mismatched_class_gdf['tag']='wrong class'
            mismatched_class_gdf['dataset']=dataset

            tagged_dets_gdf_dict[dataset] = pd.concat([tp_gdf, fp_gdf, fn_gdf, mismatched_class_gdf])
            _, _, _, _, _, precision, recall, f1 = metrics.get_metrics(tp_gdf, fp_gdf, fn_gdf, mismatched_class_gdf, id_classes)
            logger.info(f'Dataset = {dataset} => precision = {precision:.3f}, recall = {recall:.3f}, f1 = {f1:.3f}')

        tagged_dets_gdf = pd.concat([
            tagged_dets_gdf_dict[x] for x in metrics_dict.keys()
        ])
        tagged_dets_gdf['det_category'] = [
            categories_info_df.loc[categories_info_df.label_class==det_class+1, 'CATEGORY'].iloc[0] 
            if not np.isnan(det_class) else None
            for det_class in tagged_dets_gdf.det_class.to_numpy()
        ] 

        file_to_write = os.path.join(OUTPUT_DIR, 'tagged_detections.gpkg')
        tagged_dets_gdf[['geometry', 'score', 'tag', 'dataset', 'label_class', 'CATEGORY', 'det_class', 'det_category']]\
            .to_file(file_to_write, driver='GPKG', index=False)
        written_files.append(file_to_write)

<<<<<<< HEAD
        # Save the metrics by class
=======
        # Save the metrics by class for each dataset (dst)
>>>>>>> 4e85aa8f
        metrics_by_cl_df = pd.DataFrame()
        for dst in metrics_cl_df_dict.keys():
            dst_df = metrics_cl_df_dict[dst].copy()
            dst_thrsld_df = dst_df[dst_df.threshold==selected_threshold].copy()
            dst_thrsld_df['dataset'] = dst
            dst_thrsld_df.drop(columns=['threshold'], inplace=True)

            metrics_by_cl_df = pd.concat([metrics_by_cl_df, dst_thrsld_df], ignore_index=True)
        
        metrics_by_cl_df['category'] = [
            categories_info_df.loc[categories_info_df.label_class==det_class+1, 'CATEGORY'].iloc[0] 
            for det_class in metrics_by_cl_df['class'].to_numpy()
        ] 

        file_to_write = os.path.join(OUTPUT_DIR, 'metrics_by_class.csv')
        metrics_by_cl_df[
            ['class', 'category', 'TP_k', 'FP_k', 'FN_k', 'precision_k', 'recall_k', 'dataset']
        ].sort_values(by=['class', 'dataset']).to_csv(file_to_write, index=False)
        written_files.append(file_to_write)

        # Save the confusion matrix
        categories = tagged_dets_gdf.CATEGORY
        tagged_dets_gdf.loc[categories.isna(), 'CATEGORY'] = 'background'
        tagged_dets_gdf.loc[tagged_dets_gdf.det_category.isna(), 'det_category'] = 'background'
        sorted_classes = categories.sort_values().unique()
        
        for dst in tagged_dets_gdf.dataset.unique():
            tagged_dst_gdf = tagged_dets_gdf[tagged_dets_gdf.dataset == dst].copy()

            true_class = tagged_dst_gdf.CATEGORY.to_numpy()
            detected_class = tagged_dst_gdf.det_category.to_numpy()

            confusion_array = confusion_matrix(true_class, detected_class, labels=sorted_classes)
            confusion_df = pd.DataFrame(confusion_array, index=sorted_classes, columns=sorted_classes, dtype='int64')
            confusion_df.rename(columns={'background': 'missed labels'}, inplace=True)

            file_to_write = f'{dst}_confusion_matrix.csv'
            confusion_df.to_csv(file_to_write)
            written_files.append(file_to_write)


    # ------ wrap-up

    print()
    logger.info("The following files were written. Let's check them out!")
    for written_file in written_files:
        logger.info(written_file)

    print()

    toc = time.time()
    logger.success(f"Nothing left to be done: exiting. Elapsed time: {(toc-tic):.2f} seconds")

    sys.stderr.flush()


if __name__ == "__main__":

    parser = argparse.ArgumentParser(description="This script assesses the quality of detections with respect to ground-truth/other labels.")
    parser.add_argument('config_file', type=str, help='a YAML config file')
    args = parser.parse_args()

    main(args.config_file)<|MERGE_RESOLUTION|>--- conflicted
+++ resolved
@@ -130,12 +130,9 @@
                 corrected_poly.loc[corrected_poly.is_valid==False,'geometry']= \
                                 corrected_poly[corrected_poly.is_valid==False]['geometry'].buffer(0)
 
-<<<<<<< HEAD
-=======
                 dets_gdf_dict[dataset] = corrected_poly.copy()
 
 
->>>>>>> 4e85aa8f
     if len(clipped_labels_gdf)>0:
     
         # ------ Comparing detections with ground-truth data and computing metrics
@@ -355,15 +352,11 @@
             tmp_gdf.to_crs(epsg=clipped_labels_w_id_gdf.crs.to_epsg(), inplace=True)
             tmp_gdf = tmp_gdf[tmp_gdf.score >= selected_threshold].copy()
 
-<<<<<<< HEAD
-            tp_gdf, fp_gdf, fn_gdf, mismatched_class_gdf = metrics.get_fractional_sets(tmp_gdf, clipped_labels_w_id_gdf[clipped_labels_w_id_gdf.dataset == dataset])
-=======
             tp_gdf, fp_gdf, fn_gdf, mismatched_class_gdf = metrics.get_fractional_sets(
                 tmp_gdf, 
                 clipped_labels_w_id_gdf[clipped_labels_w_id_gdf.dataset == dataset],
                 IOU_THRESHOLD
             )
->>>>>>> 4e85aa8f
             tp_gdf['tag'] = 'TP'
             tp_gdf['dataset'] = dataset
             fp_gdf['tag'] = 'FP'
@@ -391,11 +384,7 @@
             .to_file(file_to_write, driver='GPKG', index=False)
         written_files.append(file_to_write)
 
-<<<<<<< HEAD
-        # Save the metrics by class
-=======
         # Save the metrics by class for each dataset (dst)
->>>>>>> 4e85aa8f
         metrics_by_cl_df = pd.DataFrame()
         for dst in metrics_cl_df_dict.keys():
             dst_df = metrics_cl_df_dict[dst].copy()

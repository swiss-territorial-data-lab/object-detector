#!/usr/bin/env python
# coding: utf-8

import os, sys
import argparse
import json, yaml
import cv2
import time
import logging, logging.config
import geopandas as gpd

import torch

from tqdm import tqdm

from detectron2.utils.logger import setup_logger
setup_logger()
from detectron2.engine import DefaultPredictor
from detectron2.config import get_cfg
from detectron2.utils.visualizer import Visualizer
from detectron2.data import MetadataCatalog, DatasetCatalog
from detectron2.data.datasets import register_coco_instances
from detectron2.utils.visualizer import ColorMode

# the following lines allow us to import modules from within this file's parent folder
from inspect import getsourcefile
current_path = os.path.abspath(getsourcefile(lambda:0))
current_dir = os.path.dirname(current_path)
parent_dir = current_dir[:current_dir.rfind(os.path.sep)]
sys.path.insert(0, parent_dir)

from helpers.detectron2 import LossEvalHook, CocoTrainer
from helpers.detectron2 import detectron2preds_to_features
from helpers.misc import image_metadata_to_affine_transform


logging.config.fileConfig('logging.conf')
logger = logging.getLogger('root')


if __name__ == "__main__":
    
    tic = time.time()
    logger.info('Starting...')

    parser = argparse.ArgumentParser(description="This script makes predictions, using a previously trained model.")
    parser.add_argument('config_file', type=str, help='a YAML config file')
    args = parser.parse_args()

    logger.info(f"Using {args.config_file} as config file.")

    with open(args.config_file) as fp:
        cfg = yaml.load(fp, Loader=yaml.FullLoader)[os.path.basename(__file__)]
        
    # ---- parse config file  
    if 'pth_file' in cfg['model_weights'].keys():
        MODEL_PTH_FILE = cfg['model_weights']['pth_file']
    else:
        logger.critical("A model pickle file (\"pth_file\") must be provided")
        sys.exit(1)
         
        
    COCO_FILES_DICT = cfg['COCO_files']
    DETECTRON2_CFG_FILE = cfg['detectron2_config_file']
    
    WORKING_DIR = cfg['working_folder']
    SAMPLE_TAGGED_IMG_SUBDIR = cfg['sample_tagged_img_subfolder']
    LOG_SUBDIR = cfg['log_subfolder']
<<<<<<< HEAD
        
    SCORE_THD = cfg['score_thd'] 

=======

    SCORE_LOWER_THR = cfg['score_lower_threshold'] 

    IMG_METADATA_FILE = cfg['image_metadata_json']
    RDP_SIMPLIFICATION_ENABLED = cfg['rdp_simplification']['enabled']
    RDP_SIMPLIFICATION_EPSILON = cfg['rdp_simplification']['epsilon']

    # ------ Loading image metadata
    with open(IMG_METADATA_FILE, 'r') as fp:
        tmp = json.load(fp)

    # let's extract filenames (w/o path)
    img_metadata_dict = {os.path.split(k)[-1]: v for (k, v) in tmp.items()}
    
>>>>>>> b4c760de
    os.chdir(WORKING_DIR)
    # let's make the output directories in case they don't exist
    for DIR in [SAMPLE_TAGGED_IMG_SUBDIR, LOG_SUBDIR]:
        if not os.path.exists(DIR):
            os.makedirs(DIR)

    written_files = []

    # ---- register datasets
    for dataset_key, coco_file in COCO_FILES_DICT.items():
        register_coco_instances(dataset_key, {}, coco_file, "")

    # ---- set up Detectron2's configuration

    # cf. https://detectron2.readthedocs.io/modules/config.html#config-references
    cfg = get_cfg()
    cfg.merge_from_file(DETECTRON2_CFG_FILE)
    cfg.OUTPUT_DIR = LOG_SUBDIR
    
    cfg.MODEL.WEIGHTS = MODEL_PTH_FILE

    # set the testing threshold for this model
<<<<<<< HEAD
    threshold = SCORE_THD
    threshold_str = str( round(threshold, 2) ).replace('.', 'dot')
    cfg.MODEL.ROI_HEADS.SCORE_THRESH_TEST = threshold

    predictor = DefaultPredictor(cfg)
    
    # ---- make predictions
=======
    threshold = SCORE_LOWER_THR
    threshold_str = str( round(threshold, 2) ).replace('.', 'dot')
    cfg.MODEL.ROI_HEADS.SCORE_THRESH_TEST = threshold   
>>>>>>> b4c760de

    predictor = DefaultPredictor(cfg)
    
    # ---- make predictions   
    for dataset in COCO_FILES_DICT.keys():

        all_feats = []
        crs = None
        
        logger.info(f"Making predictions over the entire {dataset} dataset...")
        
        prediction_filename = f'{dataset}_predictions_at_{threshold_str}_threshold.gpkg'
    
        for d in tqdm(DatasetCatalog.get(dataset)):
            
            im = cv2.imread(d["file_name"])
            try:
                outputs = predictor(im)
            except Exception as e:
                print(f"Exception: {e}, file: {d['file_name']}")
                sys.exit(1)
                  
            kk = d["file_name"].split('/')[-1]
            im_md = img_metadata_dict[kk]

            _crs = f"EPSG:{im_md['extent']['spatialReference']['latestWkid']}"

            # let's make sure all the images share the same CRS
            if crs is not None: # iterations other than the 1st
                assert crs == _crs, "Mismatching CRS"

            crs = _crs

            transform = image_metadata_to_affine_transform(im_md)
            #predictions[d['file_name']] = dt2predictions_to_list(outputs)
            this_image_feats = detectron2preds_to_features(outputs, crs, transform, RDP_SIMPLIFICATION_ENABLED, RDP_SIMPLIFICATION_EPSILON)
            all_feats += this_image_feats

        gdf = gpd.GeoDataFrame.from_features(all_feats)
        gdf['dataset'] = dataset
        gdf.crs = crs
        
        gdf.to_file(prediction_filename, driver='GPKG', index=False)
        written_files.append(os.path.join(WORKING_DIR, prediction_filename))
            
        logger.info('...done.')
        
        logger.info("Let's tag some sample images...")
        for d in DatasetCatalog.get(dataset)[0:min(len(DatasetCatalog.get(dataset)), 10)]:
            output_filename = f'{dataset}_pred_{d["file_name"].split("/")[-1]}'
            output_filename = output_filename.replace('tif', 'png')
            im = cv2.imread(d["file_name"])
            outputs = predictor(im)
            v = Visualizer(im[:, :, ::-1], # [:, :, ::-1] is for RGB -> BGR conversion, cf. https://stackoverflow.com/questions/14556545/why-opencv-using-bgr-colour-space-instead-of-rgb
                           metadata=MetadataCatalog.get(dataset), 
                           scale=1.0, 
                           instance_mode=ColorMode.IMAGE_BW # remove the colors of unsegmented pixels
            )   
            v = v.draw_instance_predictions(outputs["instances"].to("cpu"))
            cv2.imwrite(os.path.join(SAMPLE_TAGGED_IMG_SUBDIR, output_filename), v.get_image()[:, :, ::-1])
            written_files.append( os.path.join(WORKING_DIR, os.path.join(SAMPLE_TAGGED_IMG_SUBDIR, output_filename)) )
        logger.info('...done.')

        
    # ------ wrap-up

    print()
    logger.info("The following files were written. Let's check them out!")
    for written_file in written_files:
        logger.info(written_file)

    print()

    toc = time.time()
    logger.info(f"Nothing left to be done: exiting. Elapsed time: {(toc-tic):.2f} seconds")

    sys.stderr.flush()

<|MERGE_RESOLUTION|>--- conflicted
+++ resolved
@@ -66,11 +66,6 @@
     WORKING_DIR = cfg['working_folder']
     SAMPLE_TAGGED_IMG_SUBDIR = cfg['sample_tagged_img_subfolder']
     LOG_SUBDIR = cfg['log_subfolder']
-<<<<<<< HEAD
-        
-    SCORE_THD = cfg['score_thd'] 
-
-=======
 
     SCORE_LOWER_THR = cfg['score_lower_threshold'] 
 
@@ -85,7 +80,6 @@
     # let's extract filenames (w/o path)
     img_metadata_dict = {os.path.split(k)[-1]: v for (k, v) in tmp.items()}
     
->>>>>>> b4c760de
     os.chdir(WORKING_DIR)
     # let's make the output directories in case they don't exist
     for DIR in [SAMPLE_TAGGED_IMG_SUBDIR, LOG_SUBDIR]:
@@ -108,19 +102,9 @@
     cfg.MODEL.WEIGHTS = MODEL_PTH_FILE
 
     # set the testing threshold for this model
-<<<<<<< HEAD
-    threshold = SCORE_THD
-    threshold_str = str( round(threshold, 2) ).replace('.', 'dot')
-    cfg.MODEL.ROI_HEADS.SCORE_THRESH_TEST = threshold
-
-    predictor = DefaultPredictor(cfg)
-    
-    # ---- make predictions
-=======
     threshold = SCORE_LOWER_THR
     threshold_str = str( round(threshold, 2) ).replace('.', 'dot')
     cfg.MODEL.ROI_HEADS.SCORE_THRESH_TEST = threshold   
->>>>>>> b4c760de
 
     predictor = DefaultPredictor(cfg)
     

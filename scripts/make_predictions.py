#!/usr/bin/env python
# coding: utf-8

<<<<<<< HEAD

import argparse
import yaml, json
=======
>>>>>>> 4616e888
import os, sys
import argparse
import json, yaml
import cv2
import time
import logging, logging.config
import geopandas as gpd

import torch

from tqdm import tqdm

from detectron2.utils.logger import setup_logger
setup_logger()
from detectron2.engine import DefaultPredictor
from detectron2.config import get_cfg
from detectron2.utils.visualizer import Visualizer
from detectron2.data import MetadataCatalog, DatasetCatalog
from detectron2.data.datasets import register_coco_instances
from detectron2.utils.visualizer import ColorMode

# the following lines allow us to import modules from within this file's parent folder
from inspect import getsourcefile
current_path = os.path.abspath(getsourcefile(lambda:0))
current_dir = os.path.dirname(current_path)
parent_dir = current_dir[:current_dir.rfind(os.path.sep)]
sys.path.insert(0, parent_dir)

from helpers.detectron2 import LossEvalHook, CocoTrainer
from helpers.detectron2 import detectron2preds_to_features
from helpers.misc import image_metadata_to_affine_transform


logging.config.fileConfig('logging.conf')
logger = logging.getLogger('root')


if __name__ == "__main__":
    
    tic = time.time()
    logger.info('Starting...')

    parser = argparse.ArgumentParser(description="This script makes predictions, using a previously trained model.")
    parser.add_argument('config_file', type=str, help='a YAML config file')
    args = parser.parse_args()

    logger.info(f"Using {args.config_file} as config file.")

    with open(args.config_file) as fp:
        cfg = yaml.load(fp, Loader=yaml.FullLoader)[os.path.basename(__file__)]
        
    # ---- parse config file  
    if 'pth_file' in cfg['model_weights'].keys():
        MODEL_PTH_FILE = cfg['model_weights']['pth_file']
    else:
        logger.critical("A model pickle file (\"pth_file\") must be provided")
        sys.exit(1)
         
        
    COCO_FILES_DICT = cfg['COCO_files']
    DETECTRON2_CFG_FILE = cfg['detectron2_config_file']
    
    WORKING_DIR = cfg['working_folder']
    SAMPLE_TAGGED_IMG_SUBDIR = cfg['sample_tagged_img_subfolder']
    LOG_SUBDIR = cfg['log_subfolder']

    SCORE_LOWER_THR = cfg['score_lower_threshold'] 

    IMG_METADATA_FILE = cfg['image_metadata_json']
    RDP_SIMPLIFICATION_ENABLED = cfg['rdp_simplification']['enabled']
    RDP_SIMPLIFICATION_EPSILON = cfg['rdp_simplification']['epsilon']

    # ------ Loading image metadata
    with open(IMG_METADATA_FILE, 'r') as fp:
        tmp = json.load(fp)

    # let's extract filenames (w/o path)
    img_metadata_dict = {os.path.split(k)[-1]: v for (k, v) in tmp.items()}
    
    os.chdir(WORKING_DIR)
    # let's make the output directories in case they don't exist
    for DIR in [SAMPLE_TAGGED_IMG_SUBDIR, LOG_SUBDIR]:
        if not os.path.exists(DIR):
            os.makedirs(DIR)

    written_files = []

    # ---- register datasets
    for dataset_key, coco_file in COCO_FILES_DICT.items():
        register_coco_instances(dataset_key, {}, coco_file, "")

    # ---- set up Detectron2's configuration

    # cf. https://detectron2.readthedocs.io/modules/config.html#config-references
    cfg = get_cfg()
    cfg.merge_from_file(DETECTRON2_CFG_FILE)
    cfg.OUTPUT_DIR = LOG_SUBDIR

     # get the number of classes to make prediction for
    classes={"file":[COCO_FILES_DICT['trn'], COCO_FILES_DICT['tst'], COCO_FILES_DICT['val']], "num_classes":[]}

    for filepath in classes["file"]:
        file = open(filepath)
        coco_json = json.load(file)
        classes["num_classes"].append(len(coco_json["categories"]))
        file.close()

    # test if it is the same number of classes in all datasets
    try:
        assert classes["num_classes"][0]==classes["num_classes"][1] and classes["num_classes"][0]==classes["num_classes"][2]
    except AssertionError:
        logger.info(f"The number of classes is not equal in the training ({classes['num_classes'][0]}), testing ({classes['num_classes'][1]}) and validation ({classes['num_classes'][2]}) datasets. The program will not continue.")
        sys.exit(1)

   # set the number of classes to detect 
    num_classes=classes["num_classes"][0]
    logger.info(f"Making predictions for {num_classes} classe(s)")

    cfg.MODEL.ROI_HEADS.NUM_CLASSES=num_classes
    
    cfg.MODEL.WEIGHTS = MODEL_PTH_FILE

    # set the testing threshold for this model
    threshold = SCORE_LOWER_THR
    threshold_str = str( round(threshold, 2) ).replace('.', 'dot')
    cfg.MODEL.ROI_HEADS.SCORE_THRESH_TEST = threshold   

    predictor = DefaultPredictor(cfg)
    
    # ---- make predictions   
    for dataset in COCO_FILES_DICT.keys():

        all_feats = []
        crs = None
        
        logger.info(f"Making predictions over the entire {dataset} dataset...")
        
        prediction_filename = f'{dataset}_predictions_at_{threshold_str}_threshold.gpkg'
    
        for d in tqdm(DatasetCatalog.get(dataset)):
            
            im = cv2.imread(d["file_name"])
            try:
                outputs = predictor(im)
            except Exception as e:
                print(f"Exception: {e}, file: {d['file_name']}")
                sys.exit(1)
                  
            kk = d["file_name"].split('/')[-1]
            im_md = img_metadata_dict[kk]

            _crs = f"EPSG:{im_md['extent']['spatialReference']['latestWkid']}"

            # let's make sure all the images share the same CRS
            if crs is not None: # iterations other than the 1st
                assert crs == _crs, "Mismatching CRS"

            crs = _crs

            transform = image_metadata_to_affine_transform(im_md)
            #predictions[d['file_name']] = dt2predictions_to_list(outputs)
            this_image_feats = detectron2preds_to_features(outputs, crs, transform, RDP_SIMPLIFICATION_ENABLED, RDP_SIMPLIFICATION_EPSILON)
            all_feats += this_image_feats

        gdf = gpd.GeoDataFrame.from_features(all_feats)
        gdf['dataset'] = dataset
        gdf.crs = crs
        
        gdf.to_file(prediction_filename, driver='GPKG', index=False)
        written_files.append(os.path.join(WORKING_DIR, prediction_filename))
            
        logger.info('...done.')
        
        logger.info("Let's tag some sample images...")
        for d in DatasetCatalog.get(dataset)[0:min(len(DatasetCatalog.get(dataset)), 10)]:
            output_filename = f'{dataset}_pred_{d["file_name"].split("/")[-1]}'
            output_filename = output_filename.replace('tif', 'png')
            im = cv2.imread(d["file_name"])
            outputs = predictor(im)
            v = Visualizer(im[:, :, ::-1], # [:, :, ::-1] is for RGB -> BGR conversion, cf. https://stackoverflow.com/questions/14556545/why-opencv-using-bgr-colour-space-instead-of-rgb
                           metadata=MetadataCatalog.get(dataset), 
                           scale=1.0, 
                           instance_mode=ColorMode.IMAGE_BW # remove the colors of unsegmented pixels
            )   
            v = v.draw_instance_predictions(outputs["instances"].to("cpu"))
            cv2.imwrite(os.path.join(SAMPLE_TAGGED_IMG_SUBDIR, output_filename), v.get_image()[:, :, ::-1])
            written_files.append( os.path.join(WORKING_DIR, os.path.join(SAMPLE_TAGGED_IMG_SUBDIR, output_filename)) )
        logger.info('...done.')

        
    # ------ wrap-up

    print()
    logger.info("The following files were written. Let's check them out!")
    for written_file in written_files:
        logger.info(written_file)

    print()

    toc = time.time()
    logger.info(f"Nothing left to be done: exiting. Elapsed time: {(toc-tic):.2f} seconds")

    sys.stderr.flush()

<|MERGE_RESOLUTION|>--- conflicted
+++ resolved
@@ -1,12 +1,7 @@
 #!/usr/bin/env python
 # coding: utf-8
 
-<<<<<<< HEAD
-
-import argparse
-import yaml, json
-=======
->>>>>>> 4616e888
+
 import os, sys
 import argparse
 import json, yaml
@@ -78,13 +73,6 @@
     IMG_METADATA_FILE = cfg['image_metadata_json']
     RDP_SIMPLIFICATION_ENABLED = cfg['rdp_simplification']['enabled']
     RDP_SIMPLIFICATION_EPSILON = cfg['rdp_simplification']['epsilon']
-
-    # ------ Loading image metadata
-    with open(IMG_METADATA_FILE, 'r') as fp:
-        tmp = json.load(fp)
-
-    # let's extract filenames (w/o path)
-    img_metadata_dict = {os.path.split(k)[-1]: v for (k, v) in tmp.items()}
     
     os.chdir(WORKING_DIR)
     # let's make the output directories in case they don't exist
@@ -93,6 +81,13 @@
             os.makedirs(DIR)
 
     written_files = []
+
+    # ------ Loading image metadata
+    with open(IMG_METADATA_FILE, 'r') as fp:
+        tmp = json.load(fp)
+
+    # let's extract filenames (w/o path)
+    img_metadata_dict = {os.path.split(k)[-1]: v for (k, v) in tmp.items()}
 
     # ---- register datasets
     for dataset_key, coco_file in COCO_FILES_DICT.items():

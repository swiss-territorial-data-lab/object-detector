--- conflicted
+++ resolved
@@ -34,50 +34,6 @@
 logger = logging.getLogger('root')
 
 
-<<<<<<< HEAD
-def img_md_record_to_tile_id(img_md_record):
-    # Get tile id from file path and return it formatted correctly in a string (x, y, z)
-    
-    filename = os.path.split(img_md_record.img_file)[-1]
-    
-    z_x_y = filename.split('.')[0]
-    z, x, y = z_x_y.split('_')
-    
-    return f"({x}, {y}, {z})"
-
-
-def make_hard_link(row):
-    # Make a hard link between the source file and the destination file, 
-    # replacing the string 'all' by the dataset type (trn, tst, val) in the name.
-
-    if not os.path.isfile(row.img_file):
-        raise Exception('File not found.')
-
-    src_file = row.img_file
-    dst_file = src_file.replace('all', row.dataset)
-
-    dirname = os.path.dirname(dst_file)
-
-    if not os.path.exists(dirname):
-        os.makedirs(dirname)
-
-    if os.path.exists(dst_file):
-        os.remove(dst_file)
-
-    os.link(src_file, dst_file)
-
-    return None
-
-
-def my_unpack(list_of_tuples):
-    # Convert list of tuple into list
-    # cf. https://www.geeksforgeeks.org/python-convert-list-of-tuples-into-list/
-    
-    return [item for t in list_of_tuples for item in t]
-
-
-=======
->>>>>>> bdce6384
 def read_img_metadata(md_file, all_img_path):
     # Read images metadata and return them as dictionnaries with the image path as key.
     img_path = os.path.join(all_img_path, md_file.replace('json', 'tif'))
@@ -135,14 +91,10 @@
 
 
 def check_aoi_tiles(aoi_tiles_gdf):
-<<<<<<< HEAD
-    # Check that the tiles for the area of interest have a correct id and no duplicates.
-=======
     '''
     Check that the id of the AoI tile is exists and will be accepted by the function reformat_xyz
     The format should be "(<x>, <y>, <z>)" or "<x>, <y>, <z>"
     '''
->>>>>>> bdce6384
     
     if 'id' not in aoi_tiles_gdf.columns.to_list():
         raise Exception("No 'id' column was found in the AoI tiles dataset.")

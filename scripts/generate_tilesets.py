#!/bin/python
# -*- coding: utf-8 -*-

import warnings
warnings.simplefilter(action='ignore', category=FutureWarning)

import os
import sys
import argparse
import json
import time
import yaml
import geopandas as gpd
import pandas as pd

from joblib import Parallel, delayed
from tqdm import tqdm

# the following lines allow us to import modules from within this file's parent folder
from inspect import getsourcefile
current_path = os.path.abspath(getsourcefile(lambda:0))
current_dir = os.path.dirname(current_path)
parent_dir = current_dir[:current_dir.rfind(os.path.sep)]
sys.path.insert(0, parent_dir)

from helpers import MIL     # MIL stands for Map Image Layer, cf. https://pro.arcgis.com/en/pro-app/help/sharing/overview/map-image-layer.htm
from helpers import WMS     # Web Map Service
from helpers import XYZ     # XYZ link connection
from helpers import FOLDER  # Copy the tile from a folder
from helpers import COCO
from helpers import misc
from helpers.constants import DONE_MSG

from loguru import logger
logger = misc.format_logger(logger)


class LabelOverflowException(Exception):
    "Raised when a label exceeds the tile size"
    pass


class MissingIdException(Exception):
    "Raised when tiles are lacking IDs"
    pass


class TileDuplicationException(Exception):
    "Raised when the 'id' column contains duplicates"
    pass


class BadTileIdException(Exception):
    "Raised when tile IDs cannot be parsed into X, Y, Z"
    pass


def read_img_metadata(md_file, all_img_path):
    # Read images metadata and return them as dictionnaries with the image path as key.
    img_path = os.path.join(all_img_path, md_file.replace('json', 'tif'))
    
    with open(os.path.join(all_img_path, md_file), 'r') as fp:
        return {img_path: json.load(fp)}


def get_coco_image_and_segmentations(tile, labels, coco_license_id, coco_category, output_dir):
    # From tiles and label, get COCO images, as well as the segmentations and their corresponding coco category for the coco annotations

    _id, _tile = tile

    coco_obj = COCO.COCO()

    this_tile_dirname = os.path.relpath(_tile['img_file'].replace('all', _tile['dataset']), output_dir)
    this_tile_dirname = this_tile_dirname.replace('\\', '/') # should the dirname be generated from Windows

    year = _tile.year_tile if 'year_tile' in _tile.keys() else None
    coco_image = coco_obj.image(output_dir, this_tile_dirname, year, coco_license_id)
    category_id = None
    segments = {}

    if len(labels) > 0:
        
        xmin, ymin, xmax, ymax = [float(x) for x in misc.bounds_to_bbox(_tile['geometry'].bounds).split(',')]
        
        # note the .explode() which turns Multipolygon into Polygons
        clipped_labels_gdf = gpd.clip(labels, _tile['geometry'], keep_geom_type=True).explode(ignore_index=True)

        if 'year_tile' in _tile.keys():
            clipped_labels_gdf = clipped_labels_gdf[clipped_labels_gdf['year_label']==_tile.year_tile] 
   
        for label in clipped_labels_gdf.itertuples():

            scaled_poly = misc.scale_polygon(label.geometry, xmin, ymin, xmax, ymax, 
                                            coco_image['width'], coco_image['height'])
            scaled_poly = scaled_poly[:-1] # let's remove the last point

            segmentation = misc.my_unpack(scaled_poly)

            # Check that label coordinates in the reference system of the image are consistent with image size.
            try:
                assert(min(segmentation) >= 0)
                assert(max(scaled_poly, key = lambda i : i[0])[0] <= coco_image['width'])
                assert(max(scaled_poly, key = lambda i : i[1])[1] <= coco_image['height'])
            except AssertionError:
                raise LabelOverflowException(f"Label boundaries exceed tile size - Tile ID = {_tile['id']}")
            
            # Category attribution
            key = str(label.CATEGORY) + '_' + str(label.SUPERCATEGORY)
            category_id = coco_category[key]['id']

            segments[label.Index] = (category_id, segmentation)
        
    return (coco_image, segments)


def split_dataset(tiles_df, frac_trn=0.7, frac_left_val=0.5, seed=1):
    """Split the dataframe in the traning, validation and test set.

    Args:
        tiles_df (DataFrame): Dataset of the tiles
        frac_trn (float, optional): Fraction of the dataset to put in the training set. Defaults to 0.7.
        frac_left_val (float, optional): Fration of the leftover dataset to be in the validation set. Defaults to 0.5.
        seed (int, optional): random seed. Defaults to 1.

    Returns:
        tuple: 
            - list: tile ids going to the training set
            - list: tile ids going to the validation set
            - list: tile ids going to the test set
    """

    trn_tiles_ids = tiles_df\
        .sample(frac=frac_trn, random_state=seed)\
        .id.astype(str).to_numpy().tolist()

    val_tiles_ids = tiles_df[~tiles_df.id.astype(str).isin(trn_tiles_ids)]\
        .sample(frac=frac_left_val, random_state=seed)\
        .id.astype(str).to_numpy().tolist()

    tst_tiles_ids = tiles_df[~tiles_df.id.astype(str).isin(trn_tiles_ids + val_tiles_ids)]\
        .id.astype(str).to_numpy().tolist()
    
    return trn_tiles_ids, val_tiles_ids, tst_tiles_ids


def extract_xyz(aoi_tiles_gdf):
    
    def _id_to_xyz(row):
        """
        Convert 'id' string to list of ints for x,y,z and t if eligeable
        """

        try:
            assert (row['id'].startswith('(')) & (row['id'].endswith(')')), 'The id should be surrounded by parenthesis.'
        except AssertionError as e:
            raise AssertionError(e)

        if 'year_tile' in row.keys(): 
            try:
                t, x, y, z = row['id'].lstrip('(,)').rstrip('(,)').split(',')
            except ValueError:
                raise ValueError(f"Could not extract t, x, y, z from tile ID {row['id']}.")
        else: 
            try:
                x, y, z = row['id'].lstrip('(,)').rstrip('(,)').split(',')
            except ValueError:
                raise ValueError(f"Could not extract x, y, z from tile ID {row['id']}.")
        
        # check whether x, y, z are ints
        assert str(int(x)) == str(x).strip(' '), "tile x coordinate is not actually integer"
        assert str(int(y)) == str(y).strip(' '), "tile y coordinate is not actually integer"
        assert str(int(z)) == str(z).strip(' '), "tile z coordinate is not actually integer"

        row['x'] = int(x)
        row['y'] = int(y)
        row['z'] = int(z)
        
        return row

    if 'id' not in aoi_tiles_gdf.columns.to_list():
        raise MissingIdException("No 'id' column was found in the AoI tiles dataset.")
    if len(aoi_tiles_gdf[aoi_tiles_gdf.id.duplicated()]) > 0:
        if 'year_tile' in aoi_tiles_gdf.keys():
            pass
        else:
            raise TileDuplicationException("The 'id' column in the AoI tiles dataset should not contain any duplicate.")
    
    return aoi_tiles_gdf.apply(_id_to_xyz, axis=1)


def assert_year(img_src, year, tiles_gdf):
    """Assert if the year of the dataset is well supported

    Args:
        img_src (string): image source
        year (float, int or string): the year option
        tiles_gdf (GeoDataframe): tiles geodataframe
    """

<<<<<<< HEAD
    if img_src=='XYZ' or img_src=='FOLDER':
        if year=='multi-year':
            if 'year_tile' in tiles_gdf.keys():
                pass
            else:
                logger.error("Option 'multi-year' chosen but the tile geodataframe does not contain a 'year' column. " 
                "Please add it while producing the tile geodataframe or set a numeric year in the configuration file.")
                sys.exit(1)
        elif str(year).isnumeric():
            if 'year_tile' not in tiles_gdf.keys():
                pass
            else:
                logger.error("Option 'year' chosen but the tile geodataframe contains a 'year' column. " 
                "Please delete it while producing the tile geodataframe or set the 'multi-year' option in the configuration file.")
                sys.exit(1)
        else:
            if 'year_tile' in tiles_gdf.keys():
                logger.error("Option 'year' not chosen but the tile geodataframe contains a 'year' column. " 
                "Please delete it while producing the tile geodataframe or set the 'multi-year' option in the configuration file.")
                sys.exit(1) 
    elif img_src=='WMS' or img_src=='MIL':
        if year:
            logger.warning("The connectors WMS and MIL do not support year information. The input year (config file or 'year' col in gdf) will be ignored.") 
        elif 'year_tile' in tiles_gdf.keys():
            logger.error("The connectors WMS and MIL do not support year information. Please provide a tile geodataframe without a 'year' column.")
            sys.exit(1) 
 
=======
    try:
        assert (year=='multi-year' and 'year_tile' in tiles_gdf.keys()) or (str(year).isnumeric() and 'year_tile' not in tiles_gdf.keys() and img_src!='WMS' and img_src!='MIL') 
    except:
        if year=='multi-year':
            logger.error("Option 'multi-year' chosen but the tile geodataframe does not contain a 'year' column." 
                        "Please add it while producing the tile geodtaframe or set a numeric year in the configuration file.")
            sys.exit(1)
        elif year:
            if img_src=='WMS' or img_src=='MIL':
                logger.error("The connectors WMS and MIL do not support year information. The input year will be ignored.") 
            else:
                logger.error("Option 'year' chosen but the tile geodataframe contains a 'year' column." 
                            "Please delete it while producing the tile geodtaframe or set the 'multi-year' option in the configuration file.")
                sys.exit(1)
        elif 'year_tile' in tiles_gdf.keys():
            if img_src=='WMS' or img_src=='MIL':
                logger.error("The connectors WMS and MIL do not support year information. Please provide a tile geodataframe without it.")            
            else:
                logger.error("Option 'year' not chosen but the tile geodataframe contains a 'year' column. " 
                        "Please delete it while producing the tile geodtaframe or set the 'multi-year' option in the configuration file.")
            sys.exit(1)
        
>>>>>>> eda95369

def main(cfg_file_path):

    tic = time.time()
    logger.info('Starting...')

    logger.info(f"Using {cfg_file_path} as config file.")

    with open(cfg_file_path) as fp:
        cfg = yaml.load(fp, Loader=yaml.FullLoader)[os.path.basename(__file__)]

    DEBUG_MODE = cfg['debug_mode']['enable']
    DEBUG_MODE_LIMIT = cfg['debug_mode']['nb_tiles_max']
    
    WORKING_DIR = cfg['working_directory']
    OUTPUT_DIR = cfg['output_folder']
    
    IM_SOURCE_TYPE = cfg['datasets']['image_source']['type'].upper()
    IM_SOURCE_LOCATION = cfg['datasets']['image_source']['location']
    if IM_SOURCE_TYPE != 'XYZ':
        IM_SOURCE_SRS = cfg['datasets']['image_source']['srs']
    else:
        IM_SOURCE_SRS = "EPSG:3857" # <- NOTE: this is hard-coded
    YEAR = cfg['datasets']['image_source']['year'] if 'year' in cfg['datasets']['image_source'].keys() else None
    if 'layers' in cfg['datasets']['image_source'].keys():
        IM_SOURCE_LAYERS = cfg['datasets']['image_source']['layers']

    AOI_TILES = cfg['datasets']['aoi_tiles']
       
    GT_LABELS = cfg['datasets']['ground_truth_labels'] if 'ground_truth_labels' in cfg['datasets'].keys() else None
    OTH_LABELS = cfg['datasets']['other_labels'] if 'other_labels' in cfg['datasets'].keys() else None
    FP_LABELS = cfg['datasets']['FP_labels'] if 'FP_labels' in cfg['datasets'].keys() else None

    EMPTY_TILES = cfg['empty_tiles'] if 'empty_tiles' in cfg.keys() else False
    if EMPTY_TILES:
        NB_TILES_FRAC = cfg['empty_tiles']['tiles_frac'] if 'tiles_frac' in cfg['empty_tiles'].keys() else 0.5
        EPT_FRAC_TRN = cfg['empty_tiles']['frac_trn'] if 'frac_trn' in cfg['empty_tiles'].keys() else 0.75
        OTH_TILES = cfg['empty_tiles']['keep_oth_tiles'] if 'keep_oth_tiles' in cfg['empty_tiles'].keys() else None

    FP_TILES = cfg['fp_tiles'] if 'fp_tiles' in cfg.keys() else False
    if FP_TILES:
        FP_FRAC_TRN = cfg['fp_tiles']['frac_trn'] if 'frac_trn' in cfg['fp_tiles'].keys() else 0.75
        
    SAVE_METADATA = True
    OVERWRITE = cfg['overwrite']
    if IM_SOURCE_TYPE not in ['XYZ', 'FOLDER']:
        TILE_SIZE = cfg['tile_size']
    else:
        TILE_SIZE = None
    N_JOBS = cfg['n_jobs']

    SEED = cfg['seed'] if 'seed' in cfg.keys() else False
    if SEED:
        logger.info(f'The seed is set to {SEED}.')

    if 'COCO_metadata' in cfg.keys():
        COCO_YEAR = cfg['COCO_metadata']['year']
        COCO_VERSION = cfg['COCO_metadata']['version']
        COCO_DESCRIPTION = cfg['COCO_metadata']['description']
        COCO_CONTRIBUTOR = cfg['COCO_metadata']['contributor']
        COCO_URL = cfg['COCO_metadata']['url']
        COCO_LICENSE_NAME = cfg['COCO_metadata']['license']['name']
        COCO_LICENSE_URL = cfg['COCO_metadata']['license']['url']
        COCO_CATEGORIES_FILE = cfg['COCO_metadata']['categories_file'] if 'categories_file' in cfg['COCO_metadata'].keys() else None

    os.chdir(WORKING_DIR)
    logger.info(f'Working_directory set to {WORKING_DIR}.')
    # let's make the output directory in case it doesn't exist
    if not os.path.exists(OUTPUT_DIR):
        os.makedirs(OUTPUT_DIR)

    written_files = []

    # ------ Loading datasets
    logger.info("Loading AoI tiles as a GeoPandas DataFrame...")
    aoi_tiles_gdf = gpd.read_file(AOI_TILES)
    logger.success(f"{DONE_MSG} {len(aoi_tiles_gdf)} records were found.")
    if 'year' in aoi_tiles_gdf.keys(): 
        aoi_tiles_gdf = aoi_tiles_gdf.rename(columns={"year": "year_tile"})

    logger.info("Extracting tile coordinates (x, y, z) from tile IDs...")
    try:
        aoi_tiles_gdf = extract_xyz(aoi_tiles_gdf)
    except Exception as e:
        logger.critical(f"[...] Exception: {e}")
        sys.exit(1)
    logger.success(DONE_MSG)
    
    if GT_LABELS:
        logger.info("Loading Ground Truth Labels as a GeoPandas DataFrame...")
        gt_labels_gdf = gpd.read_file(GT_LABELS)
        logger.success(f"{DONE_MSG} {len(gt_labels_gdf)} records were found.")
        gt_labels_gdf = misc.find_category(gt_labels_gdf)
        if 'year' in gt_labels_gdf.keys(): 
            gt_labels_gdf = gt_labels_gdf.rename(columns={"year": "year_label"})

    if OTH_LABELS:
        logger.info("Loading Other Labels as a GeoPandas DataFrame...")
        oth_labels_gdf = gpd.read_file(OTH_LABELS)
        logger.success(f"{DONE_MSG} {len(oth_labels_gdf)} records were found.")
        if 'year' in oth_labels_gdf.keys(): 
            oth_labels_gdf = oth_labels_gdf.rename(columns={"year": "year_label"})

    if FP_LABELS:
        logger.info("Loading FP Labels as a GeoPandas DataFrame...")
        fp_labels_gdf = gpd.read_file(FP_LABELS)
        logger.success(f"{DONE_MSG} {len(fp_labels_gdf)} records were found.")

    if FP_LABELS:
        logger.info("Loading FP Labels as a GeoPandas DataFrame...")
        fp_labels_gdf = gpd.read_file(FP_LABELS)
        logger.success(f"{DONE_MSG} {len(fp_labels_gdf)} records were found.")
        assert_year(IM_SOURCE_TYPE, YEAR, fp_labels_gdf)

    logger.info("Generating the list of tasks to be executed (one task per tile)...")

    if EMPTY_TILES or DEBUG_MODE:

        if GT_LABELS:
            assert( aoi_tiles_gdf.crs == gt_labels_gdf.crs )
            aoi_tiles_intersecting_gt_labels = gpd.sjoin(aoi_tiles_gdf, gt_labels_gdf, how='inner', predicate='intersects')
            aoi_tiles_intersecting_gt_labels = aoi_tiles_intersecting_gt_labels[aoi_tiles_gdf.columns]
            aoi_tiles_intersecting_gt_labels.drop_duplicates(inplace=True)
            id_list_gt_tiles = aoi_tiles_intersecting_gt_labels.id.to_numpy().tolist()

        if FP_LABELS:
            assert( aoi_tiles_gdf.crs == fp_labels_gdf.crs )
            aoi_tiles_intersecting_fp_labels = gpd.sjoin(aoi_tiles_gdf, fp_labels_gdf, how='inner', predicate='intersects')
            aoi_tiles_intersecting_fp_labels = aoi_tiles_intersecting_fp_labels[aoi_tiles_gdf.columns]
            aoi_tiles_intersecting_fp_labels.drop_duplicates(inplace=True)
            id_list_fp_tiles = aoi_tiles_intersecting_fp_labels.id.to_numpy().tolist()

        if OTH_LABELS:
            assert( aoi_tiles_gdf.crs == oth_labels_gdf.crs )
            aoi_tiles_intersecting_oth_labels = gpd.sjoin(aoi_tiles_gdf, oth_labels_gdf, how='inner', predicate='intersects')
            aoi_tiles_intersecting_oth_labels = aoi_tiles_intersecting_oth_labels[aoi_tiles_gdf.columns]
            aoi_tiles_intersecting_oth_labels.drop_duplicates(inplace=True)
            
        # sampling tiles according to whether GT and/or OTH labels are provided
        if GT_LABELS and OTH_LABELS:

            # Ensure that extending labels to not create duplicates in the tile selection
            id_list_oth_tiles = aoi_tiles_intersecting_oth_labels.id.to_numpy().tolist()

        if EMPTY_TILES:
            tmp_gdf = aoi_tiles_gdf.copy()
            tmp_gdf = tmp_gdf[~tmp_gdf['id'].isin(id_list_gt_tiles)] if GT_LABELS else tmp_gdf
            tmp_gdf = tmp_gdf[~tmp_gdf['id'].isin(id_list_fp_tiles)] if FP_LABELS else tmp_gdf
            tmp_gdf = tmp_gdf[~tmp_gdf['id'].isin(id_list_oth_tiles)] if OTH_LABELS else tmp_gdf

            nb_gt_tiles = len(id_list_gt_tiles) if GT_LABELS else 0
            nb_fp_tiles = len(id_list_fp_tiles) if FP_LABELS else 0
            nb_oth_tiles = len(id_list_oth_tiles) if OTH_LABELS else 0
            id_list_ept_tiles = tmp_gdf.id.to_numpy().tolist()
            nb_ept_tiles = len(id_list_ept_tiles)
            logger.info(f"- Number of tiles intersecting GT labels = {nb_gt_tiles}")
            logger.info(f"- Number of tiles intersecting FP labels = {nb_fp_tiles}")
            logger.info(f"- Number of tiles intersecting OTH labels = {nb_oth_tiles}")

            nb_frac_ept_tiles = int(NB_TILES_FRAC * (nb_gt_tiles - nb_fp_tiles))
            logger.info(f"- Add {int(NB_TILES_FRAC * 100)}% of GT tiles as empty tiles = {nb_frac_ept_tiles}")

            if nb_ept_tiles == 0:
                EMPTY_TILES = False 
                logger.warning("No remaining tiles. No tiles added to the empty tile dataset")
            else:  
                if nb_frac_ept_tiles >= nb_ept_tiles:
                    nb_frac_ept_tiles = nb_ept_tiles
                    logger.warning(f"The number of empty tile available ({nb_ept_tiles}) is less than or equal to the ones to add ({nb_frac_ept_tiles}). The remaing tiles were attributed to the empty tiles dataset")
                EPT_tiles_gdf = tmp_gdf.sample(n=nb_frac_ept_tiles, random_state=1)
                id_list_ept_tiles = EPT_tiles_gdf.id.to_numpy().tolist()

                id_keep_list_tiles = id_list_ept_tiles
                id_keep_list_tiles = id_keep_list_tiles + id_list_gt_tiles if GT_LABELS else id_keep_list_tiles
                id_keep_list_tiles = id_keep_list_tiles + id_list_fp_tiles if FP_LABELS else id_keep_list_tiles
                id_keep_list_tiles = id_keep_list_tiles + id_list_oth_tiles if OTH_LABELS else id_keep_list_tiles

                if OTH_TILES:                
                    logger.warning(f"Keep all tiles.")
                else:
                    logger.warning(f"Remove other tiles.")
                    aoi_tiles_gdf = aoi_tiles_gdf[aoi_tiles_gdf['id'].isin(id_keep_list_tiles)]

        if DEBUG_MODE:
            logger.warning(f"Debug mode: ON => Only {DEBUG_MODE_LIMIT} tiles will be processed.")

            # sampling tiles according to whether GT and/or GT labels are provided

            if GT_LABELS and FP_LABELS and OTH_LABELS:

                # Ensure that extending labels to not create duplicates in the tile selection
                id_list_fp_tiles = aoi_tiles_intersecting_fp_labels.id.to_numpy().tolist()
                id_list_oth_tiles = aoi_tiles_intersecting_oth_labels.id.to_numpy().tolist()
                id_list_gt_tiles = aoi_tiles_intersecting_gt_labels.id.to_numpy().tolist()
                nbr_duplicated_id = len(set(id_list_gt_tiles) & set(id_list_fp_tiles) & set(id_list_oth_tiles))

                if nbr_duplicated_id != 0:
                    aoi_tiles_intersecting_gt_labels = aoi_tiles_intersecting_gt_labels[
                                                        ~aoi_tiles_intersecting_gt_labels['id'].isin(id_list_fp_tiles)]
                    aoi_tiles_intersecting_gt_labels = aoi_tiles_intersecting_gt_labels[
                                                        ~aoi_tiles_intersecting_gt_labels['id'].isin(id_list_oth_tiles)]
                    
                    logger.info(f'{nbr_duplicated_id} tiles were in common to the GT, OTH and FP datasets')

                aoi_tiles_gdf = pd.concat([
                    aoi_tiles_intersecting_gt_labels.head(DEBUG_MODE_LIMIT//2), # a sample of tiles covering GT labels
                    aoi_tiles_intersecting_fp_labels.head(DEBUG_MODE_LIMIT//4), # a sample of tiles convering FP labels
                    aoi_tiles_intersecting_oth_labels.head(DEBUG_MODE_LIMIT//4), # a sample of tiles convering OTH labels
                    aoi_tiles_gdf # the entire tileset, so as to also have tiles covering no label at all (duplicates will be dropped)
                ])

            elif GT_LABELS and FP_LABELS:

                # Ensure that extending labels does not create duplicates in the tile selection
                id_list_fp_tiles = aoi_tiles_intersecting_fp_labels.id.to_numpy().tolist()
                id_list_gt_tiles = aoi_tiles_intersecting_gt_labels.id.to_numpy().tolist()
                nbr_duplicated_id = len(set(id_list_gt_tiles) & set(id_list_fp_tiles))

                if nbr_duplicated_id != 0:
                    aoi_tiles_intersecting_fp_labels = aoi_tiles_intersecting_fp_labels[
                                                        ~aoi_tiles_intersecting_fp_labels['id'].isin(id_list_gt_tiles)]
                    logger.info(f'{nbr_duplicated_id} tiles were in common to the GT and the FP dataset')

                aoi_tiles_gdf = pd.concat([
                    aoi_tiles_intersecting_gt_labels.head(DEBUG_MODE_LIMIT//2), # a sample of tiles covering GT labels
                    aoi_tiles_intersecting_fp_labels.head(DEBUG_MODE_LIMIT//4), # a sample of tiles convering OTH labels
                    aoi_tiles_gdf # the entire tileset, so as to also have tiles covering no label at all (duplicates will be dropped)
                ])

            if GT_LABELS and OTH_LABELS:

                # Ensure that extending labels to not create duplicates in the tile selection
                id_list_oth_tiles = aoi_tiles_intersecting_oth_labels.id.to_numpy().tolist()
                id_list_gt_tiles = aoi_tiles_intersecting_gt_labels.id.to_numpy().tolist()
                nbr_duplicated_id = len(set(id_list_gt_tiles) & set(id_list_oth_tiles))

                if nbr_duplicated_id != 0:
                    aoi_tiles_intersecting_gt_labels=aoi_tiles_intersecting_gt_labels[
                                                        ~aoi_tiles_intersecting_gt_labels['id'].isin(id_list_oth_tiles)]
                    logger.info(f'{nbr_duplicated_id} tiles were in common to the GT and the OTH dataset')

                aoi_tiles_gdf = pd.concat([
                    aoi_tiles_intersecting_gt_labels.head(DEBUG_MODE_LIMIT//2), # a sample of tiles covering GT labels
                    aoi_tiles_intersecting_oth_labels.head(DEBUG_MODE_LIMIT//4), # a sample of tiles convering OTH labels
                    aoi_tiles_gdf # the entire tileset, so as to also have tiles covering no label at all (duplicates will be dropped)
                ])

            elif GT_LABELS and not FP_LABELS and not OTH_LABELS:
                aoi_tiles_gdf = pd.concat([
                    aoi_tiles_intersecting_gt_labels.head(DEBUG_MODE_LIMIT*3//4),
                    aoi_tiles_gdf
                ])
            
            elif not GT_LABELS and not FP_LABELS and OTH_LABELS:
                aoi_tiles_gdf = pd.concat([
                    aoi_tiles_intersecting_oth_labels.head(DEBUG_MODE_LIMIT*3//4),
                    aoi_tiles_gdf
                ])
            else:
                pass # the following two lines of code would apply in this case
                
            aoi_tiles_gdf.drop_duplicates(inplace=True)
            aoi_tiles_gdf = aoi_tiles_gdf.head(DEBUG_MODE_LIMIT).copy()

    ALL_IMG_PATH = os.path.join(OUTPUT_DIR, f"all-images-{TILE_SIZE}" if TILE_SIZE else "all-images")

    if not os.path.exists(ALL_IMG_PATH):
        os.makedirs(ALL_IMG_PATH)

    if IM_SOURCE_TYPE == 'MIL':
        
        logger.info("(using the MIL connector)")

        assert_year(IM_SOURCE_TYPE, YEAR, aoi_tiles_gdf) 
        if YEAR:
            YEAR = None

        job_dict = MIL.get_job_dict(
            tiles_gdf=aoi_tiles_gdf.to_crs(IM_SOURCE_SRS), # <- note the reprojection
            mil_url=IM_SOURCE_LOCATION, 
            width=TILE_SIZE, 
            height=TILE_SIZE, 
            img_path=ALL_IMG_PATH, 
            image_sr=IM_SOURCE_SRS.split(":")[1], 
            save_metadata=SAVE_METADATA,
            overwrite=OVERWRITE
        )

        image_getter = MIL.get_geotiff

    elif IM_SOURCE_TYPE == 'WMS':
        
        logger.info("(using the WMS connector)")

        assert_year(IM_SOURCE_TYPE, YEAR, aoi_tiles_gdf) 
        if YEAR:
            YEAR = None

        job_dict = WMS.get_job_dict(
            tiles_gdf=aoi_tiles_gdf.to_crs(IM_SOURCE_SRS), # <- note the reprojection
            wms_url=IM_SOURCE_LOCATION, 
            layers=IM_SOURCE_LAYERS,
            width=TILE_SIZE, 
            height=TILE_SIZE, 
            img_path=ALL_IMG_PATH, 
            srs=IM_SOURCE_SRS, 
            save_metadata=SAVE_METADATA,
            overwrite=OVERWRITE
        )

        image_getter = WMS.get_geotiff

    elif IM_SOURCE_TYPE == 'XYZ':
        
        logger.info("(using the XYZ connector)")

        assert_year(IM_SOURCE_TYPE, YEAR, aoi_tiles_gdf)    

        job_dict = XYZ.get_job_dict(
            tiles_gdf=aoi_tiles_gdf.to_crs(IM_SOURCE_SRS), # <- note the reprojection
            xyz_url=IM_SOURCE_LOCATION, 
            img_path=ALL_IMG_PATH, 
            year=YEAR,
            save_metadata=SAVE_METADATA,
            overwrite=OVERWRITE
        )

        image_getter = XYZ.get_geotiff

    elif IM_SOURCE_TYPE == 'FOLDER':

        logger.info(f'(using the files in the folder "{IM_SOURCE_LOCATION})"')

        assert_year(IM_SOURCE_TYPE, YEAR, aoi_tiles_gdf)
            
        job_dict = FOLDER.get_job_dict(
            tiles_gdf=aoi_tiles_gdf.to_crs(IM_SOURCE_SRS), # <- note the reprojection
            base_path=IM_SOURCE_LOCATION, 
            end_path=ALL_IMG_PATH, 
            year=YEAR,
            save_metadata=SAVE_METADATA,
            overwrite=OVERWRITE
        )

        image_getter = FOLDER.get_image_to_folder

    else:
        logger.critical(f'Web Services of type "{IM_SOURCE_TYPE}" are not supported. Exiting.')
        sys.exit(1)

    logger.success(DONE_MSG)

    logger.info(f"Executing tasks, {N_JOBS} at a time...")
    job_outcome = Parallel(n_jobs=N_JOBS, backend="loky")(
            delayed(image_getter)(**v) for k, v in tqdm( sorted(list(job_dict.items())) )
    )
    logger.info("Checking whether all the expected tiles were actually downloaded...")

    all_tiles_were_downloaded = True
    for job in job_dict.keys():
        if not os.path.isfile(job) or not os.path.isfile(job.replace('.tif', '.json')):
            all_tiles_were_downloaded = False
            logger.warning(f"Failed job: {job}")

    if all_tiles_were_downloaded:
        logger.success(DONE_MSG)
    else:
        logger.critical("Some tiles were not downloaded. Please try to run this script again.")
        sys.exit(1)


    # ------ Collecting image metadata, to be used when assessing detections

    logger.info("Collecting image metadata...")

    md_files = [f for f in os.listdir(ALL_IMG_PATH) if os.path.isfile(os.path.join(ALL_IMG_PATH, f)) and f.endswith('.json')]
    
    img_metadata_list = Parallel(n_jobs=N_JOBS, backend="loky")(delayed(read_img_metadata)(md_file, ALL_IMG_PATH) for md_file in tqdm(md_files))
    img_metadata_dict = { k: v for img_md in img_metadata_list for (k, v) in img_md.items() }

    if YEAR:
        for key, value in job_dict.items():
            img_metadata_dict[key]['year_img'] = job_dict[key]['year']

    # let's save metadata... (kind of an image catalog)
    IMG_METADATA_FILE = os.path.join(OUTPUT_DIR, 'img_metadata.json')
    with open(IMG_METADATA_FILE, 'w') as fp:
        json.dump(img_metadata_dict, fp)

    written_files.append(IMG_METADATA_FILE)
    logger.success(f"{DONE_MSG} A file was written: {IMG_METADATA_FILE}")    


    # ------ Training/validation/test/other dataset generation
    if GT_LABELS:
        try:
            assert( aoi_tiles_gdf.crs == gt_labels_gdf.crs ), "CRS Mismatch between AoI tiles and labels."
        except Exception as e:
            logger.critical(e)
            sys.exit(1)

        GT_tiles_gdf = gpd.sjoin(aoi_tiles_gdf, gt_labels_gdf, how='inner', predicate='intersects')
    
        # get the number of labels per class
        labels_per_class_dict = {}
        labels_per_class_dict = {}
        for category in GT_tiles_gdf.CATEGORY.unique():
            labels_per_class_dict[category] = GT_tiles_gdf[GT_tiles_gdf.CATEGORY == category].shape[0]
        # Get the number of labels per tile
        labels_per_tiles_gdf = GT_tiles_gdf.groupby(['id', 'CATEGORY'], as_index=False).size()

        GT_tiles_gdf = GT_tiles_gdf.drop_duplicates(subset=aoi_tiles_gdf.columns)
        GT_tiles_gdf.drop(columns=['index_right'], inplace=True)

        # Get the tiles containing at least one "FP" label but no "GT" label (if applicable)
        if FP_LABELS:
            tmp_FP_tiles_gdf = gpd.sjoin(aoi_tiles_gdf, fp_labels_gdf, how='inner', predicate='intersects')
            FP_tiles_gdf = tmp_FP_tiles_gdf[~tmp_FP_tiles_gdf.id.astype(str).isin(GT_tiles_gdf.id.astype(str))].copy()
            del tmp_FP_tiles_gdf
        else:
            FP_tiles_gdf = gpd.GeoDataFrame(columns=['id'])

        # remove tiles including at least one "oth" label (if applicable)
        if OTH_LABELS:
            tmp_GT_tiles_gdf = GT_tiles_gdf.copy()
            tiles_to_remove_gdf = gpd.sjoin(tmp_GT_tiles_gdf, oth_labels_gdf, how='inner', predicate='intersects')
            GT_tiles_gdf = tmp_GT_tiles_gdf[~tmp_GT_tiles_gdf.id.astype(str).isin(tiles_to_remove_gdf.id.astype(str))].copy()
            del tmp_GT_tiles_gdf

        # add ramdom tiles not intersecting labels to the dataset 
        OTH_tiles_gdf = aoi_tiles_gdf[~aoi_tiles_gdf.id.astype(str).isin(GT_tiles_gdf.id.astype(str))].copy()
        OTH_tiles_gdf = OTH_tiles_gdf[~OTH_tiles_gdf.id.astype(str).isin(FP_tiles_gdf.id.astype(str))].copy()

        if EMPTY_TILES:           
            EPT_tiles_gdf = aoi_tiles_gdf.copy()
            EPT_tiles_gdf = EPT_tiles_gdf[EPT_tiles_gdf.id.astype(str).isin(id_list_ept_tiles)].copy()

            if DEBUG_MODE:
                try:
                    assert(len(EPT_tiles_gdf != 0))
                except AssertionError:
                    logger.error("Not enought tiles to add empty tiles. Increase the number of sampled tiles in debug mode")
                    exit(1)
            
            OTH_tiles_gdf = OTH_tiles_gdf[~OTH_tiles_gdf.id.astype(str).isin(EPT_tiles_gdf.id.astype(str))].copy()
            OTH_tiles_gdf['dataset'] = 'oth'
            assert( len(aoi_tiles_gdf) == len(GT_tiles_gdf) + len(FP_tiles_gdf) + len(EPT_tiles_gdf) + len(OTH_tiles_gdf) )
        # OTH tiles = AoI tiles which are not GT
        else: 
            OTH_tiles_gdf['dataset'] = 'oth'
            assert( len(aoi_tiles_gdf) == len(GT_tiles_gdf) + len(FP_tiles_gdf) + len(OTH_tiles_gdf) )
        
        # 70%, 15%, 15% split
        categories_arr = labels_per_tiles_gdf.CATEGORY.unique()
        categories_arr.sort()
        if not SEED:
            max_seed = 50
            best_split = 0
            for seed in tqdm(range(max_seed), desc='Test seeds for splitting tiles between datasets'):
                ok_split = 0
                trn_tiles_ids, val_tiles_ids, tst_tiles_ids = split_dataset(GT_tiles_gdf, seed=seed)
                
                for category in categories_arr:
                    
                    ratio_trn = labels_per_tiles_gdf.loc[
                        (labels_per_tiles_gdf.CATEGORY == category) & labels_per_tiles_gdf.id.astype(str).isin(trn_tiles_ids), 'size'
                    ].sum() / labels_per_class_dict[category]
                    ratio_val = labels_per_tiles_gdf.loc[
                        (labels_per_tiles_gdf.CATEGORY == category) & labels_per_tiles_gdf.id.astype(str).isin(val_tiles_ids), 'size'
                    ].sum() / labels_per_class_dict[category]
                    ratio_tst = labels_per_tiles_gdf.loc[
                        (labels_per_tiles_gdf.CATEGORY == category) & labels_per_tiles_gdf.id.astype(str).isin(tst_tiles_ids), 'size'
                    ].sum() / labels_per_class_dict[category]

                    ok_split = ok_split + 1 if ratio_trn >= 0.60 else ok_split
                    ok_split = ok_split + 1 if ratio_val >= 0.12 else ok_split
                    ok_split = ok_split + 1 if ratio_tst >= 0.12 else ok_split

                    ok_split = ok_split - 1 if 0 in [ratio_trn, ratio_val, ratio_tst] else ok_split
                
                if ok_split == len(categories_arr)*3:
                    logger.info(f'A seed of {seed} produces a good repartition of the labels.')
                    SEED = seed
                    break
                elif ok_split > best_split:
                    SEED = seed
                    best_split = ok_split
                
                if seed == max_seed-1:
                    logger.warning(f'No satisfying seed found between 0 and {max_seed}.')
                    logger.info(f'The best seed was {SEED} with ~{best_split} class subsets containing the correct proportion (trn~0.7, val~0.15, tst~0.15).')
                    logger.info('The user should set a seed manually if not satisfied.')

        else:
            trn_tiles_ids, val_tiles_ids, tst_tiles_ids = split_dataset(GT_tiles_gdf, seed=SEED)
        
        if FP_LABELS:
            logger.info(f'Add {int(FP_FRAC_TRN * 100)}% of FP tiles to the trn dataset')
            trn_FP_tiles_ids, val_FP_tiles_ids, tst_FP_tiles_ids = split_dataset(FP_tiles_gdf, frac_trn=FP_FRAC_TRN, seed=SEED)

            # Add the FP tiles to the GT gdf 
            trn_tiles_ids.extend(trn_FP_tiles_ids)
            val_tiles_ids.extend(val_FP_tiles_ids)
            tst_tiles_ids.extend(tst_FP_tiles_ids)

            GT_tiles_gdf = pd.concat([GT_tiles_gdf, FP_tiles_gdf])

        for df in [GT_tiles_gdf, labels_per_tiles_gdf]:
            df.loc[df.id.astype(str).isin(trn_tiles_ids), 'dataset'] = 'trn'
            df.loc[df.id.astype(str).isin(val_tiles_ids), 'dataset'] = 'val'
            df.loc[df.id.astype(str).isin(tst_tiles_ids), 'dataset'] = 'tst'

        logger.info('Repartition in the datasets by category:')
        for dst in ['trn', 'val', 'tst']:
            for category in categories_arr:
                row_ids = labels_per_tiles_gdf.index[(labels_per_tiles_gdf.dataset==dst) & (labels_per_tiles_gdf.CATEGORY==category)]
                logger.info(f'   {category} labels in {dst} dataset: {labels_per_tiles_gdf.loc[labels_per_tiles_gdf.index.isin(row_ids), "size"].sum()}')

        # remove columns generated by the Spatial Join
        GT_tiles_gdf = GT_tiles_gdf[aoi_tiles_gdf.columns.tolist() + ['dataset']].copy()

        if EMPTY_TILES: 
            logger.info(f'Add {int(EPT_FRAC_TRN * 100)}% of empty tiles to the trn dataset')
            trn_EPT_tiles_ids, val_EPT_tiles_ids, tst_EPT_tiles_ids = split_dataset(EPT_tiles_gdf, frac_trn=EPT_FRAC_TRN, seed=SEED)

            EPT_tiles_gdf.loc[EPT_tiles_gdf.id.astype(str).isin(trn_EPT_tiles_ids), 'dataset'] = 'trn'  
            EPT_tiles_gdf.loc[EPT_tiles_gdf.id.astype(str).isin(val_EPT_tiles_ids), 'dataset'] = 'val' 
            EPT_tiles_gdf.loc[EPT_tiles_gdf.id.astype(str).isin(tst_EPT_tiles_ids), 'dataset'] = 'tst' 

            assert( len(GT_tiles_gdf) + len(EPT_tiles_gdf) == len(trn_tiles_ids) + len(val_tiles_ids) + len(tst_tiles_ids)\
                + len((trn_EPT_tiles_ids)) + len((val_EPT_tiles_ids)) + len((tst_EPT_tiles_ids)))  

            split_aoi_tiles_gdf = pd.concat(
                [
                    GT_tiles_gdf,
                    EPT_tiles_gdf,
                    OTH_tiles_gdf
                ]
            )
            
            # let's free up some memory
            del GT_tiles_gdf
            del EPT_tiles_gdf
            del OTH_tiles_gdf

        else:
            assert( len(GT_tiles_gdf) == len(trn_tiles_ids) + len(val_tiles_ids) + len(tst_tiles_ids) )    
     
            split_aoi_tiles_gdf = pd.concat(
                [
                    GT_tiles_gdf,
                    OTH_tiles_gdf
                ]
            )

            # let's free up some memory
            del GT_tiles_gdf
            del FP_tiles_gdf
            del OTH_tiles_gdf
         
    else:
        split_aoi_tiles_gdf = aoi_tiles_gdf.copy()
        split_aoi_tiles_gdf['dataset'] = 'oth'

    assert( len(split_aoi_tiles_gdf) == len(aoi_tiles_gdf) ) # it means that all the tiles were actually used
    
    SPLIT_AOI_TILES = os.path.join(OUTPUT_DIR, 'split_aoi_tiles.geojson')

    try:
        split_aoi_tiles_gdf.to_file(SPLIT_AOI_TILES, driver='GeoJSON')
    except Exception as e:
        logger.error(e)
    written_files.append(SPLIT_AOI_TILES)
    logger.success(f'{DONE_MSG} A file was written {SPLIT_AOI_TILES}')

    img_md_df = pd.DataFrame.from_dict(img_metadata_dict, orient='index')
    img_md_df.reset_index(inplace=True)
    img_md_df.rename(columns={"index": "img_file"}, inplace=True)

    img_md_df['id'] = img_md_df.apply(misc.img_md_record_to_tile_id, axis=1)

    split_aoi_tiles_with_img_md_gdf = split_aoi_tiles_gdf.merge(img_md_df, on='id', how='left')
    for dst in split_aoi_tiles_with_img_md_gdf.dataset.to_numpy():
        os.makedirs(os.path.join(OUTPUT_DIR, f'{dst}-images{f"-{TILE_SIZE}" if TILE_SIZE else ""}'), exist_ok=True)

    for src_file, dataset in zip(split_aoi_tiles_with_img_md_gdf.img_file, split_aoi_tiles_with_img_md_gdf.dataset):
        print(src_file)
        print(dataset)
    # exit()
    split_aoi_tiles_with_img_md_gdf['dst_file'] = [
        src_file.replace('all', dataset) 
        for src_file, dataset in zip(split_aoi_tiles_with_img_md_gdf.img_file, split_aoi_tiles_with_img_md_gdf.dataset)
    ]
    for src_file, dst_file in zip(split_aoi_tiles_with_img_md_gdf.img_file, split_aoi_tiles_with_img_md_gdf.dst_file):
        misc.make_hard_link(src_file, dst_file)

    # ------ Generating COCO annotations
    
    if GT_LABELS and OTH_LABELS:
        
        assert(gt_labels_gdf.crs == oth_labels_gdf.crs)
        
        labels_gdf = pd.concat([
            gt_labels_gdf,
            oth_labels_gdf
        ]).reset_index()

    elif GT_LABELS and not OTH_LABELS:
        labels_gdf = gt_labels_gdf.copy().reset_index()
    elif not GT_LABELS and OTH_LABELS:
        labels_gdf = oth_labels_gdf.copy().reset_index()
    else:
        labels_gdf = gpd.GeoDataFrame()

    if 'COCO_metadata' not in cfg.keys():
        print()
        toc = time.time()
        logger.info(f"Nothing left to be done: exiting. Elapsed time: {(toc-tic):.2f} seconds")

        sys.stderr.flush()
        sys.exit(0)
        
    
    if len(labels_gdf) > 0:
        # Get possibles combination for category and supercategory
        combinations_category_dict = labels_gdf.groupby(['CATEGORY', 'SUPERCATEGORY'], as_index=False).size().drop(columns=['size']).to_dict('tight')
        combinations_category_lists = combinations_category_dict['data']

    elif 'category' in cfg['COCO_metadata'].keys():
        combinations_category_lists = [[cfg['COCO_metadata']['category']['name'], cfg['COCO_metadata']['category']['supercategory']]]

    elif COCO_CATEGORIES_FILE:
        logger.warning('The COCO file is generated with tiles only. No label was given and no COCO category was defined.')
        logger.warning('The saved file for category ids is used.')
        categories_json = json.load(open(COCO_CATEGORIES_FILE))
        combinations_category_lists =  [(category['name'], category['supercategory']) for category in categories_json.values()]

    else:
        logger.warning('The COCO file is generated with tiles only. No label was given and no COCO category was defined.')
        logger.warning('A fake category and supercategory is defined for the COCO file.')
        combinations_category_lists = [['foo', 'bar ']]

    coco = COCO.COCO()

    coco_license = coco.license(name=COCO_LICENSE_NAME, url=COCO_LICENSE_URL)
    coco_license_id = coco.insert_license(coco_license)

    logger.info(f'Possible categories and supercategories:')
    for category, supercategory in combinations_category_lists:
        logger.info(f"    - {category}, {supercategory}")

    # Put categories in coco objects and keep them in a dict
    coco_categories = {}
    for category, supercategory in combinations_category_lists:
        
        coco_category_name = str(category)
        coco_category_supercat = str(supercategory)
        key = coco_category_name + '_' + coco_category_supercat

        coco_categories[key] = coco.category(name=coco_category_name, supercategory=coco_category_supercat)

        _ = coco.insert_category(coco_categories[key])

    for dataset in split_aoi_tiles_with_img_md_gdf.dataset.unique():

        dst_coco = coco.copy()
        
        logger.info(f'Generating COCO annotations for the {dataset} dataset...')
        
        dst_coco.set_info(year=COCO_YEAR, 
                      version=COCO_VERSION, 
                      description=f"{COCO_DESCRIPTION} - {dataset} dataset", 
                      contributor=COCO_CONTRIBUTOR, 
                      url=COCO_URL)
        
        tmp_tiles_gdf = split_aoi_tiles_with_img_md_gdf[split_aoi_tiles_with_img_md_gdf.dataset == dataset].dropna()

        if len(labels_gdf) > 0:
            assert(labels_gdf.crs == tmp_tiles_gdf.crs)
        
        tiles_iterator = tmp_tiles_gdf.sort_index().iterrows()

        try:
            results = Parallel(n_jobs=N_JOBS, backend="loky") \
                    (delayed(get_coco_image_and_segmentations) \
                    (tile, labels_gdf, coco_license_id, coco_categories, OUTPUT_DIR) \
                    for tile in tqdm(tiles_iterator, total=len(tmp_tiles_gdf) ))
        except Exception as e:
            logger.critical(f"Tile generation failed. Exception: {e}")
            sys.exit(1)
    
        for result in results:
            
            coco_image, segments = result

            try:
                coco_image_id = dst_coco.insert_image(coco_image)
            except Exception as e:
                logger.critical(f"Could not insert image into the COCO data structure. Exception: {e}")
                sys.exit(1)

            for coco_category_id, segmentation in segments.values():

                coco_annotation = dst_coco.annotation(
                    coco_image_id,
                    coco_category_id,
                    [segmentation],
                    iscrowd=0
                )
                # The bbox for coco objects is defined as [x_min, y_min, width, height].
                # https://cocodataset.org/#format-data under "1. Object Detection"

                try:
                    dst_coco.insert_annotation(coco_annotation)
                except Exception as e:
                    logger.critical(f"Could not insert annotation into the COCO data structure. Exception: {e}")
                    sys.exit(1)
        
        COCO_file = os.path.join(OUTPUT_DIR, f'COCO_{dataset}.json')

        with open(COCO_file, 'w') as fp:
            json.dump(dst_coco.to_json(), fp)
        
        written_files.append(COCO_file)

    categories_file = os.path.join(OUTPUT_DIR, 'category_ids.json')
    with open(categories_file, 'w') as fp:
        json.dump(coco_categories, fp)
    written_files.append(categories_file)

    toc = time.time()
    logger.success(DONE_MSG)

    logger.info("You can now open a Linux shell and type the following command in order to create a .tar.gz archive including images and COCO annotations:")
    if GT_LABELS:
        if TILE_SIZE:
            logger.info(f"cd {OUTPUT_DIR}; tar -cvf images-{TILE_SIZE}.tar COCO_{{trn,val,tst,oth}}.json && tar -rvf images-{TILE_SIZE}.tar {{trn,val,tst,oth}}-images-{TILE_SIZE} && gzip < images-{TILE_SIZE}.tar > images-{TILE_SIZE}.tar.gz && rm images-{TILE_SIZE}.tar; cd -")
        else:
            logger.info(f"cd {OUTPUT_DIR}; tar -cvf images.tar COCO_{{trn,val,tst,oth}}.json && tar -rvf images.tar {{trn,val,tst,oth}}-images && gzip < images.tar > images.tar.gz && rm images.tar; cd -")
    else:
        if TILE_SIZE:
            logger.info(f"cd {OUTPUT_DIR}; tar -cvf images-{TILE_SIZE}.tar COCO_oth.json && tar -rvf images-{TILE_SIZE}.tar oth-images-{TILE_SIZE} && gzip < images-{TILE_SIZE}.tar > images-{TILE_SIZE}.tar.gz && rm images-{TILE_SIZE}.tar; cd -")
        else:
            logger.info(f"cd {OUTPUT_DIR}; tar -cvf images.tar COCO_oth.json && tar -rvf images.tar oth-images && gzip < images.tar > images.tar.gz && rm images.tar; cd -")
    
    print()
    logger.info("The following files were written. Let's check them out!")
    for written_file in written_files:
        logger.info(written_file)
    print()

    toc = time.time()
    logger.success(f"Nothing left to be done: exiting. Elapsed time: {(toc-tic):.2f} seconds")

    sys.stderr.flush()

    

if __name__ == "__main__":

    parser = argparse.ArgumentParser(description="This script generates COCO-annotated training/validation/test/other datasets for object detection tasks.")
    parser.add_argument('config_file', type=str, help='a YAML config file')
    args = parser.parse_args()

    main(args.config_file)<|MERGE_RESOLUTION|>--- conflicted
+++ resolved
@@ -197,7 +197,6 @@
         tiles_gdf (GeoDataframe): tiles geodataframe
     """
 
-<<<<<<< HEAD
     if img_src=='XYZ' or img_src=='FOLDER':
         if year=='multi-year':
             if 'year_tile' in tiles_gdf.keys():
@@ -225,30 +224,6 @@
             logger.error("The connectors WMS and MIL do not support year information. Please provide a tile geodataframe without a 'year' column.")
             sys.exit(1) 
  
-=======
-    try:
-        assert (year=='multi-year' and 'year_tile' in tiles_gdf.keys()) or (str(year).isnumeric() and 'year_tile' not in tiles_gdf.keys() and img_src!='WMS' and img_src!='MIL') 
-    except:
-        if year=='multi-year':
-            logger.error("Option 'multi-year' chosen but the tile geodataframe does not contain a 'year' column." 
-                        "Please add it while producing the tile geodtaframe or set a numeric year in the configuration file.")
-            sys.exit(1)
-        elif year:
-            if img_src=='WMS' or img_src=='MIL':
-                logger.error("The connectors WMS and MIL do not support year information. The input year will be ignored.") 
-            else:
-                logger.error("Option 'year' chosen but the tile geodataframe contains a 'year' column." 
-                            "Please delete it while producing the tile geodtaframe or set the 'multi-year' option in the configuration file.")
-                sys.exit(1)
-        elif 'year_tile' in tiles_gdf.keys():
-            if img_src=='WMS' or img_src=='MIL':
-                logger.error("The connectors WMS and MIL do not support year information. Please provide a tile geodataframe without it.")            
-            else:
-                logger.error("Option 'year' not chosen but the tile geodataframe contains a 'year' column. " 
-                        "Please delete it while producing the tile geodtaframe or set the 'multi-year' option in the configuration file.")
-            sys.exit(1)
-        
->>>>>>> eda95369
 
 def main(cfg_file_path):
 
@@ -526,6 +501,11 @@
         if YEAR:
             YEAR = None
 
+
+        assert_year(IM_SOURCE_TYPE, YEAR, aoi_tiles_gdf) 
+        if YEAR:
+            YEAR = None
+
         job_dict = MIL.get_job_dict(
             tiles_gdf=aoi_tiles_gdf.to_crs(IM_SOURCE_SRS), # <- note the reprojection
             mil_url=IM_SOURCE_LOCATION, 
@@ -542,6 +522,10 @@
     elif IM_SOURCE_TYPE == 'WMS':
         
         logger.info("(using the WMS connector)")
+
+        assert_year(IM_SOURCE_TYPE, YEAR, aoi_tiles_gdf) 
+        if YEAR:
+            YEAR = None
 
         assert_year(IM_SOURCE_TYPE, YEAR, aoi_tiles_gdf) 
         if YEAR:
@@ -834,10 +818,6 @@
     for dst in split_aoi_tiles_with_img_md_gdf.dataset.to_numpy():
         os.makedirs(os.path.join(OUTPUT_DIR, f'{dst}-images{f"-{TILE_SIZE}" if TILE_SIZE else ""}'), exist_ok=True)
 
-    for src_file, dataset in zip(split_aoi_tiles_with_img_md_gdf.img_file, split_aoi_tiles_with_img_md_gdf.dataset):
-        print(src_file)
-        print(dataset)
-    # exit()
     split_aoi_tiles_with_img_md_gdf['dst_file'] = [
         src_file.replace('all', dataset) 
         for src_file, dataset in zip(split_aoi_tiles_with_img_md_gdf.img_file, split_aoi_tiles_with_img_md_gdf.dataset)

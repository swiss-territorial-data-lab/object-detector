#!/bin/python
# -*- coding: utf-8 -*-

import warnings
warnings.simplefilter(action='ignore', category=FutureWarning)

import os
import sys
import argparse
import json
import time
import yaml
import geopandas as gpd
import pandas as pd

from joblib import Parallel, delayed
from tqdm import tqdm

# the following lines allow us to import modules from within this file's parent folder
from inspect import getsourcefile
current_path = os.path.abspath(getsourcefile(lambda:0))
current_dir = os.path.dirname(current_path)
parent_dir = current_dir[:current_dir.rfind(os.path.sep)]
sys.path.insert(0, parent_dir)

from helpers import MIL     # MIL stands for Map Image Layer, cf. https://pro.arcgis.com/en/pro-app/help/sharing/overview/map-image-layer.htm
from helpers import WMS     # Web Map Service
from helpers import XYZ     # XYZ link connection
from helpers import FOLDER  # Copy the tile from a folder
from helpers import COCO
from helpers import misc
from helpers.constants import DONE_MSG

from loguru import logger
logger = misc.format_logger(logger)


class LabelOverflowException(Exception):
    "Raised when a label exceeds the tile size"
    pass


class MissingIdException(Exception):
    "Raised when tiles are lacking IDs"
    pass


class TileDuplicationException(Exception):
    "Raised when the 'id' column contains duplicates"
    pass


class BadTileIdException(Exception):
    "Raised when tile IDs cannot be parsed into X, Y, Z"
    pass


def read_img_metadata(md_file, all_img_path):
    # Read images metadata and return them as dictionnaries with the image path as key.
    img_path = os.path.join(all_img_path, md_file.replace('json', 'tif'))
    
    with open(os.path.join(all_img_path, md_file), 'r') as fp:
        return {img_path: json.load(fp)}


def get_coco_image_and_segmentations(tile, labels, coco_license_id, coco_category, output_dir):
    # From tiles and label, get COCO images, as well as the segmentations and their corresponding coco category for the coco annotations

    _id, _tile = tile

    coco_obj = COCO.COCO()

    this_tile_dirname = os.path.relpath(_tile['img_file'].replace('all', _tile['dataset']), output_dir)
    this_tile_dirname = this_tile_dirname.replace('\\', '/') # should the dirname be generated from Windows

    coco_image = coco_obj.image(output_dir, this_tile_dirname, coco_license_id)
    category_id = None
    segmentations = []
    
    if len(labels) > 0:
        
        xmin, ymin, xmax, ymax = [float(x) for x in misc.bounds_to_bbox(_tile['geometry'].bounds).split(',')]
        
        # note the .explode() which turns Multipolygon into Polygons
        clipped_labels_gdf = gpd.clip(labels, _tile['geometry'], keep_geom_type=True).explode()

        for label in clipped_labels_gdf.itertuples():
            scaled_poly = misc.scale_polygon(label.geometry, xmin, ymin, xmax, ymax, 
                                             coco_image['width'], coco_image['height'])
            scaled_poly = scaled_poly[:-1] # let's remove the last point

            segmentation = misc.my_unpack(scaled_poly)

            # Check that label coordinates in the reference system of the image are consistent with image size.
            try:
                assert(min(segmentation) >= 0)
                assert(max(scaled_poly, key = lambda i : i[0])[0] <= coco_image['width'])
                assert(max(scaled_poly, key = lambda i : i[1])[1] <= coco_image['height'])
<<<<<<< HEAD
                # assert(max(segmentation) <= min(coco_image['width'], coco_image['height']))
=======
>>>>>>> 4e85aa8f
            except AssertionError:
                raise LabelOverflowException(f"Label boundaries exceed tile size - Tile ID = {_tile['id']}")
            
            # Category attribution
            key = str(label.CATEGORY) + '_' + str(label.SUPERCATEGORY)
            category_id = coco_category[key]['id']
                
            segmentations.append(segmentation)
            
    return (coco_image, category_id, segmentations)

def split_dataset(tiles_df, frac_trn=0.7, frac_left_val=0.5, seed=1):
    """Split the dataframe in the traning, validation and test set.

    Args:
        tiles_df (DataFrame): Dataset of the tiles
        frac_trn (float, optional): Fraction of the dataset to put in the training set. Defaults to 0.7.
        frac_left_val (float, optional): Fration of the leftover dataset to be in the validation set. Defaults to 0.5.
        seed (int, optional): random seed. Defaults to 1.

    Returns:
        tuple: 
            - list: tile ids going to the training set
            - list: tile ids going to the validation set
            - list: tile ids going to the test set
    """

    trn_tiles_ids = tiles_df\
        .sample(frac=frac_trn, random_state=seed)\
        .id.astype(str).to_numpy().tolist()

    val_tiles_ids = tiles_df[~tiles_df.id.astype(str).isin(trn_tiles_ids)]\
        .sample(frac=frac_left_val, random_state=seed)\
        .id.astype(str).to_numpy().tolist()

    tst_tiles_ids = tiles_df[~tiles_df.id.astype(str).isin(trn_tiles_ids + val_tiles_ids)]\
        .id.astype(str).to_numpy().tolist()
    
    return trn_tiles_ids, val_tiles_ids, tst_tiles_ids


def extract_xyz(aoi_tiles_gdf):
    
    def _id_to_xyz(row):
        """
        convert 'id' string to list of ints for x,y,z
        """

        try:
            x, y, z = row['id'].lstrip('(,)').rstrip('(,)').split(',')
        except ValueError:
            raise ValueError(f"Could not extract x, y, z from tile ID {row['id']}.")
        
        # check whether x, y, z are ints
        assert str(int(x)) == str(x).strip(' '), "tile x coordinate is not actually integer"
        assert str(int(y)) == str(y).strip(' '), "tile y coordinate is not actually integer"
        assert str(int(z)) == str(z).strip(' '), "tile z coordinate is not actually integer"

        row['x'] = int(x)
        row['y'] = int(y)
        row['z'] = int(z)
        
        return row

    if 'id' not in aoi_tiles_gdf.columns.to_list():
        raise MissingIdException("No 'id' column was found in the AoI tiles dataset.")
    if len(aoi_tiles_gdf[aoi_tiles_gdf.id.duplicated()]) > 0:
        raise TileDuplicationException("The 'id' column in the AoI tiles dataset should not contain any duplicate.")
    
    return aoi_tiles_gdf.apply(_id_to_xyz, axis=1)


def main(cfg_file_path):

    tic = time.time()
    logger.info('Starting...')

    logger.info(f"Using {cfg_file_path} as config file.")

    with open(cfg_file_path) as fp:
        cfg = yaml.load(fp, Loader=yaml.FullLoader)[os.path.basename(__file__)]

    DEBUG_MODE = cfg['debug_mode']['enable']
    DEBUG_MODE_LIMIT = cfg['debug_mode']['nb_tiles_max']
    
    WORKING_DIR = cfg['working_directory']
    OUTPUT_DIR = cfg['output_folder']
    
    ORTHO_WS_TYPE = cfg['datasets']['orthophotos_web_service']['type'].upper()
    ORTHO_WS_URL = cfg['datasets']['orthophotos_web_service']['url']
    if ORTHO_WS_TYPE != 'XYZ':
        ORTHO_WS_SRS = cfg['datasets']['orthophotos_web_service']['srs']
    else:
        ORTHO_WS_SRS = "EPSG:3857" # <- NOTE: this is hard-coded
    if 'layers' in cfg['datasets']['orthophotos_web_service'].keys():
        ORTHO_WS_LAYERS = cfg['datasets']['orthophotos_web_service']['layers']

    AOI_TILES = cfg['datasets']['aoi_tiles']
    
    if 'ground_truth_labels' in cfg['datasets'].keys():
        GT_LABELS = cfg['datasets']['ground_truth_labels']
    else:
        GT_LABELS = None
    if 'other_labels' in cfg['datasets'].keys():
        OTH_LABELS = cfg['datasets']['other_labels']
    else:
        OTH_LABELS = None

    SAVE_METADATA = True
    OVERWRITE = cfg['overwrite']
    if ORTHO_WS_TYPE not in ['XYZ', 'FOLDER']:
        TILE_SIZE = cfg['tile_size']
    else:
        TILE_SIZE = None
    N_JOBS = cfg['n_jobs']

    SEED = cfg['seed'] if 'seed' in cfg.keys() else False
    if SEED:
        logger.info(f'The seed is set to {SEED}.')

    if 'COCO_metadata' in cfg.keys():
        COCO_YEAR = cfg['COCO_metadata']['year']
        COCO_VERSION = cfg['COCO_metadata']['version']
        COCO_DESCRIPTION = cfg['COCO_metadata']['description']
        COCO_CONTRIBUTOR = cfg['COCO_metadata']['contributor']
        COCO_URL = cfg['COCO_metadata']['url']
        COCO_LICENSE_NAME = cfg['COCO_metadata']['license']['name']
        COCO_LICENSE_URL = cfg['COCO_metadata']['license']['url']
        COCO_CATEGORIES_FILE = cfg['COCO_metadata']['categories_file'] if 'categories_file' in cfg['COCO_metadata'].keys() else None

    os.chdir(WORKING_DIR)
    logger.info(f'Working_directory set to {WORKING_DIR}.')
    # let's make the output directory in case it doesn't exist
    if not os.path.exists(OUTPUT_DIR):
        os.makedirs(OUTPUT_DIR)

    written_files = []

    # ------ Loading datasets

    logger.info("Loading AoI tiles as a GeoPandas DataFrame...")
    aoi_tiles_gdf = gpd.read_file(AOI_TILES)
    logger.success(f"{DONE_MSG} {len(aoi_tiles_gdf)} records were found.")

    logger.info("Extracting tile coordinates (x, y, z) from tile IDs...")
    try:
        aoi_tiles_gdf = extract_xyz(aoi_tiles_gdf)
    except Exception as e:
        logger.critical(f"[...] Exception: {e}")
        sys.exit(1)
    logger.success(DONE_MSG)
    
    if GT_LABELS:
        logger.info("Loading Ground Truth Labels as a GeoPandas DataFrame...")
        gt_labels_gdf = gpd.read_file(GT_LABELS)
        logger.success(f"{DONE_MSG} {len(gt_labels_gdf)} records were found.")
        gt_labels_gdf = misc.find_category(gt_labels_gdf)

    if OTH_LABELS:
        logger.info("Loading Other Labels as a GeoPandas DataFrame...")
        oth_labels_gdf = gpd.read_file(OTH_LABELS)
        logger.success(f"{DONE_MSG} {len(oth_labels_gdf)} records were found.")

    logger.info("Generating the list of tasks to be executed (one task per tile)...")

    if DEBUG_MODE:
        logger.warning(f"Debug mode: ON => Only {DEBUG_MODE_LIMIT} tiles will be processed.")

        if GT_LABELS:
            assert( aoi_tiles_gdf.crs == gt_labels_gdf.crs )
            aoi_tiles_intersecting_gt_labels = gpd.sjoin(aoi_tiles_gdf, gt_labels_gdf, how='inner', predicate='intersects')
            aoi_tiles_intersecting_gt_labels = aoi_tiles_intersecting_gt_labels[aoi_tiles_gdf.columns]
            aoi_tiles_intersecting_gt_labels.drop_duplicates(inplace=True)

        if OTH_LABELS:
            assert( aoi_tiles_gdf.crs == oth_labels_gdf.crs )
            aoi_tiles_intersecting_oth_labels = gpd.sjoin(aoi_tiles_gdf, oth_labels_gdf, how='inner', predicate='intersects')
            aoi_tiles_intersecting_oth_labels = aoi_tiles_intersecting_oth_labels[aoi_tiles_gdf.columns]
            aoi_tiles_intersecting_oth_labels.drop_duplicates(inplace=True)
            
        # sampling tiles according to whether GT and/or GT labels are provided
        if GT_LABELS and OTH_LABELS:

            # Ensure that extending labels to not create duplicates in the tile selection
            id_list_oth_tiles = aoi_tiles_intersecting_oth_labels.id.to_numpy().tolist()
            id_list_gt_tiles = aoi_tiles_intersecting_gt_labels.id.to_numpy().tolist()
            nbr_duplicated_id = len(set(id_list_gt_tiles) & set(id_list_oth_tiles))

            if nbr_duplicated_id != 0:
                aoi_tiles_intersecting_gt_labels=aoi_tiles_intersecting_gt_labels[
                                                    ~aoi_tiles_intersecting_gt_labels['id'].isin(id_list_oth_tiles)]
                logger.info(f'{nbr_duplicated_id} tiles were in common to the GT and the OTH dataset')

            aoi_tiles_gdf = pd.concat([
                aoi_tiles_intersecting_gt_labels.head(DEBUG_MODE_LIMIT//2), # a sample of tiles covering GT labels
                aoi_tiles_intersecting_oth_labels.head(DEBUG_MODE_LIMIT//4), # a sample of tiles convering OTH labels
                aoi_tiles_gdf # the entire tileset, so as to also have tiles covering no label at all (duplicates will be dropped)
            ])
            
        elif GT_LABELS and not OTH_LABELS:
            aoi_tiles_gdf = pd.concat([
                aoi_tiles_intersecting_gt_labels.head(DEBUG_MODE_LIMIT*3//4),
                aoi_tiles_gdf
            ])
        
        elif not GT_LABELS and OTH_LABELS:
            aoi_tiles_gdf = pd.concat([
                aoi_tiles_intersecting_oth_labels.head(DEBUG_MODE_LIMIT*3//4),
                aoi_tiles_gdf
            ])
        else:
            pass # the following two lines of code would apply in this case
            
        aoi_tiles_gdf.drop_duplicates(inplace=True)
        aoi_tiles_gdf = aoi_tiles_gdf.head(DEBUG_MODE_LIMIT).copy()


    ALL_IMG_PATH = os.path.join(OUTPUT_DIR, f"all-images-{TILE_SIZE}" if TILE_SIZE else "all-images")

    if not os.path.exists(ALL_IMG_PATH):
        os.makedirs(ALL_IMG_PATH)

    if ORTHO_WS_TYPE == 'MIL':
        
        logger.info("(using the MIL connector)")
      
        job_dict = MIL.get_job_dict(
            tiles_gdf=aoi_tiles_gdf.to_crs(ORTHO_WS_SRS), # <- note the reprojection
            mil_url=ORTHO_WS_URL, 
            width=TILE_SIZE, 
            height=TILE_SIZE, 
            img_path=ALL_IMG_PATH, 
            image_sr=ORTHO_WS_SRS.split(":")[1], 
            save_metadata=SAVE_METADATA,
            overwrite=OVERWRITE
        )

        image_getter = MIL.get_geotiff

    elif ORTHO_WS_TYPE == 'WMS':
        
        logger.info("(using the WMS connector)")

        job_dict = WMS.get_job_dict(
            tiles_gdf=aoi_tiles_gdf.to_crs(ORTHO_WS_SRS), # <- note the reprojection
            wms_url=ORTHO_WS_URL, 
            layers=ORTHO_WS_LAYERS,
            width=TILE_SIZE, 
            height=TILE_SIZE, 
            img_path=ALL_IMG_PATH, 
            srs=ORTHO_WS_SRS, 
            save_metadata=SAVE_METADATA,
            overwrite=OVERWRITE
        )

        # image_getter = WMS.get_geotiff

    elif ORTHO_WS_TYPE == 'XYZ':
        
        logger.info("(using the XYZ connector)")

        job_dict = XYZ.get_job_dict(
            tiles_gdf=aoi_tiles_gdf.to_crs(ORTHO_WS_SRS), # <- note the reprojection
            xyz_url=ORTHO_WS_URL, 
            img_path=ALL_IMG_PATH, 
            save_metadata=SAVE_METADATA,
            overwrite=OVERWRITE
        )

        image_getter = XYZ.get_geotiff

    elif ORTHO_WS_TYPE == 'FOLDER':

        logger.info(f'(using the files in the folder "{ORTHO_WS_URL}")')

        job_dict = FOLDER.get_job_dict(
            tiles_gdf=aoi_tiles_gdf.to_crs(ORTHO_WS_SRS), # <- note the reprojection
            base_path=ORTHO_WS_URL, 
            end_path=ALL_IMG_PATH, 
            save_metadata=SAVE_METADATA,
            overwrite=OVERWRITE
        )

        image_getter = FOLDER.copy_image_file

    else:
        logger.critical(f'Web Services of type "{ORTHO_WS_TYPE}" are not supported. Exiting.')
        sys.exit(1)

    logger.success(DONE_MSG)

    logger.info(f"Executing tasks, {N_JOBS} at a time...")
    job_outcome = Parallel(n_jobs=N_JOBS, backend="loky")(
            delayed(image_getter)(**v) for k, v in tqdm( sorted(list(job_dict.items())) )
    )
    logger.info("Checking whether all the expected tiles were actually downloaded...")

    all_tiles_were_downloaded = True
    for job in job_dict.keys():
        if not os.path.isfile(job) or not os.path.isfile(job.replace('.tif', '.json')):
            all_tiles_were_downloaded = False
            logger.warning(f"Failed job: {job}")

    if all_tiles_were_downloaded:
        logger.success(DONE_MSG)
    else:
        logger.critical("Some tiles were not downloaded. Please try to run this script again.")
        sys.exit(1)


    # ------ Collecting image metadata, to be used when assessing detections

    logger.info("Collecting image metadata...")

    md_files = [f for f in os.listdir(ALL_IMG_PATH) if os.path.isfile(os.path.join(ALL_IMG_PATH, f)) and f.endswith('.json')]
    
    img_metadata_list = Parallel(n_jobs=N_JOBS, backend="loky")(delayed(read_img_metadata)(md_file, ALL_IMG_PATH) for md_file in tqdm(md_files))
    img_metadata_dict = { k: v for img_md in img_metadata_list for (k, v) in img_md.items() }

    # let's save metadata... (kind of an image catalog)
    IMG_METADATA_FILE = os.path.join(OUTPUT_DIR, 'img_metadata.json')
    with open(IMG_METADATA_FILE, 'w') as fp:
        json.dump(img_metadata_dict, fp)

    written_files.append(IMG_METADATA_FILE)
    logger.success(f"{DONE_MSG} A file was written: {IMG_METADATA_FILE}")    


    # ------ Training/validation/test/other dataset generation

    if GT_LABELS:
        try:
            assert( aoi_tiles_gdf.crs == gt_labels_gdf.crs ), "CRS Mismatch between AoI tiles and labels."
        except Exception as e:
            logger.critical(e)
            sys.exit(1)

        GT_tiles_gdf = gpd.sjoin(aoi_tiles_gdf, gt_labels_gdf, how='inner', predicate='intersects')

        # get the number of labels per class
        labels_per_class_dict={}
        for category in GT_tiles_gdf.CATEGORY.unique():
            labels_per_class_dict[category] = GT_tiles_gdf[GT_tiles_gdf.CATEGORY == category].shape[0]
        # Get the number of labels per tile
        labels_per_tiles_gdf = GT_tiles_gdf.groupby(['id', 'CATEGORY'], as_index=False).size()

        GT_tiles_gdf = GT_tiles_gdf.drop_duplicates(subset=aoi_tiles_gdf.columns)
        GT_tiles_gdf.drop(columns=['index_right'], inplace=True)

        # remove tiles including at least one "oth" label (if applicable)
        if OTH_LABELS:
            tmp_GT_tiles_gdf = GT_tiles_gdf.copy()
            tiles_to_remove_gdf = gpd.sjoin(tmp_GT_tiles_gdf, oth_labels_gdf, how='inner', predicate='intersects')
            GT_tiles_gdf = tmp_GT_tiles_gdf[~tmp_GT_tiles_gdf.id.astype(str).isin(tiles_to_remove_gdf.id.astype(str))].copy()
            del tmp_GT_tiles_gdf

        # OTH tiles = AoI tiles which are not GT
        OTH_tiles_gdf = aoi_tiles_gdf[~aoi_tiles_gdf.id.astype(str).isin(GT_tiles_gdf.id.astype(str)) ].copy()
        OTH_tiles_gdf['dataset'] = 'oth'

        assert( len(aoi_tiles_gdf) == len(GT_tiles_gdf) + len(OTH_tiles_gdf) )
        
        # 70%, 15%, 15% split
        if not SEED:
            max_seed = 50
<<<<<<< HEAD
            max_split = 0
=======
            best_split = 0
>>>>>>> 4e85aa8f
            for seed in tqdm(range(max_seed), desc='Test seeds for splitting tiles between datasets'):
                ok_split = 0
                trn_tiles_ids, val_tiles_ids, tst_tiles_ids = split_dataset(GT_tiles_gdf, seed=seed)
                
                for category in labels_per_tiles_gdf.CATEGORY.unique():
                    
                    ratio_trn = labels_per_tiles_gdf.loc[
                        (labels_per_tiles_gdf.CATEGORY == category) & labels_per_tiles_gdf.id.astype(str).isin(trn_tiles_ids), 'size'
                    ].sum() / labels_per_class_dict[category]
                    ratio_val = labels_per_tiles_gdf.loc[
                        (labels_per_tiles_gdf.CATEGORY == category) & labels_per_tiles_gdf.id.astype(str).isin(val_tiles_ids), 'size'
                    ].sum() / labels_per_class_dict[category]
                    ratio_tst = labels_per_tiles_gdf.loc[
                        (labels_per_tiles_gdf.CATEGORY == category) & labels_per_tiles_gdf.id.astype(str).isin(tst_tiles_ids), 'size'
                    ].sum() / labels_per_class_dict[category]

                    ok_split = ok_split + 1 if ratio_trn >= 0.60 else ok_split
                    ok_split = ok_split + 1 if ratio_val >= 0.12 else ok_split
                    ok_split = ok_split + 1 if ratio_tst >= 0.12 else ok_split
                
                if ok_split == len(GT_tiles_gdf.CATEGORY.unique())*3:
                    logger.info(f'A seed of {seed} produces a good repartition of the labels.')
                    SEED = seed
                    break
<<<<<<< HEAD
                elif ok_split > max_split:
                    SEED = seed
                    max_split = ok_split
                
                if seed == max_seed-1:
                    logger.warning(f'No good seed found between 0 and {max_seed}.')
                    logger.info(f'The best seed was {SEED} with {max_split} splits considered as ok. The user should set a seed manually if not satisfied.')
=======
                elif ok_split > best_split:
                    SEED = seed
                    best_split = ok_split
                
                if seed == max_seed-1:
                    logger.warning(f'No good seed found between 0 and {max_seed}.')
                    logger.info(f'The best seed was {SEED} with {best_split} class subsets containing the correct proportion (trn~0.7, val~0.15, tst~0.15).')
                    logger.info('The user should set a seed manually if not satisfied.')
>>>>>>> 4e85aa8f

        else:
            trn_tiles_ids, val_tiles_ids, tst_tiles_ids = split_dataset(GT_tiles_gdf, seed=SEED)


        for df in [GT_tiles_gdf, labels_per_tiles_gdf]:
            df.loc[df.id.astype(str).isin(trn_tiles_ids), 'dataset'] = 'trn'
            df.loc[df.id.astype(str).isin(val_tiles_ids), 'dataset'] = 'val'
            df.loc[df.id.astype(str).isin(tst_tiles_ids), 'dataset'] = 'tst'

        logger.info('Repartition in the datasets by category:')
        for dst in ['trn', 'val', 'tst']:
            for category in labels_per_tiles_gdf.CATEGORY.unique():
                row_ids = labels_per_tiles_gdf.index[(labels_per_tiles_gdf.dataset==dst) & (labels_per_tiles_gdf.CATEGORY==category)]
                logger.info(f'   {category} labels in {dst} dataset: {labels_per_tiles_gdf.loc[labels_per_tiles_gdf.index.isin(row_ids), "size"].sum()}')

        # remove columns generated by the Spatial Join
        GT_tiles_gdf = GT_tiles_gdf[aoi_tiles_gdf.columns.tolist() + ['dataset']].copy()

        assert( len(GT_tiles_gdf) == len(trn_tiles_ids) + len(val_tiles_ids) + len(tst_tiles_ids) ), \
            'Tiles were lost in the split between training, validation and test sets.'
        
        split_aoi_tiles_gdf = pd.concat(
            [
                GT_tiles_gdf,
                OTH_tiles_gdf
            ]
        )
        
        # let's free up some memory
        del GT_tiles_gdf
        del OTH_tiles_gdf
         
    else:
        split_aoi_tiles_gdf = aoi_tiles_gdf.copy()
        split_aoi_tiles_gdf['dataset'] = 'oth'
        
        
    assert( len(split_aoi_tiles_gdf) == len(aoi_tiles_gdf) ) # it means that all the tiles were actually used
    
    
    SPLIT_AOI_TILES = os.path.join(OUTPUT_DIR, 'split_aoi_tiles.geojson')

    try:
        split_aoi_tiles_gdf.to_file(SPLIT_AOI_TILES, driver='GeoJSON')
    except Exception as e:
        logger.error(e)
    written_files.append(SPLIT_AOI_TILES)
    logger.success(f'{DONE_MSG} A file was written {SPLIT_AOI_TILES}')

    img_md_df = pd.DataFrame.from_dict(img_metadata_dict, orient='index')
    img_md_df.reset_index(inplace=True)
    img_md_df.rename(columns={"index": "img_file"}, inplace=True)

    img_md_df['id'] = img_md_df.apply(misc.img_md_record_to_tile_id, axis=1)

    split_aoi_tiles_with_img_md_gdf = split_aoi_tiles_gdf.merge(img_md_df, on='id', how='left')
    split_aoi_tiles_with_img_md_gdf.apply(misc.make_hard_link, axis=1)

    # ------ Generating COCO annotations
    
    if GT_LABELS and OTH_LABELS:
        
        assert( gt_labels_gdf.crs == oth_labels_gdf.crs)
        
        labels_gdf = pd.concat([
            gt_labels_gdf,
            oth_labels_gdf
        ]).reset_index()

    elif GT_LABELS and not OTH_LABELS:
        labels_gdf = gt_labels_gdf.copy().reset_index()
    elif not GT_LABELS and OTH_LABELS:
        labels_gdf = oth_labels_gdf.copy().reset_index()
    else:
        labels_gdf = gpd.GeoDataFrame()


    if 'COCO_metadata' not in cfg.keys():
        print()
        toc = time.time()
        logger.info(f"Nothing left to be done: exiting. Elapsed time: {(toc-tic):.2f} seconds")

        sys.stderr.flush()
        sys.exit(0)
        
    
    if len(labels_gdf) > 0:
        # Get possibles combination for category and supercategory
        combinations_category_dict = labels_gdf.groupby(['CATEGORY', 'SUPERCATEGORY'], as_index=False).size().drop(columns=['size']).to_dict('tight')
        combinations_category_lists = combinations_category_dict['data']

    elif 'category' in cfg['COCO_metadata'].keys():
        combinations_category_lists = [[cfg['COCO_metadata']['category']['name'], cfg['COCO_metadata']['category']['supercategory']]]

    elif COCO_CATEGORIES_FILE:
        logger.warning('The COCO file is generated with tiles only. No label was given and no COCO category was defined.')
        logger.warning('The saved file for category ids is used.')
        categories_json = json.load(open(COCO_CATEGORIES_FILE))
        combinations_category_lists =  [(category['name'], category['supercategory']) for category in categories_json.values()]

    else:
        logger.warning('The COCO file is generated with tiles only. No label was given and no COCO category was defined.')
        logger.warning('A fake category and supercategory is defined for the COCO file.')
        combinations_category_lists = [['foo', 'bar ']]

    coco = COCO.COCO()

    coco_license = coco.license(name=COCO_LICENSE_NAME, url=COCO_LICENSE_URL)
    coco_license_id = coco.insert_license(coco_license)

    logger.info(f'Possible categories and supercategories:')
    for category, supercategory in combinations_category_lists:
        logger.info(f"    - {category}, {supercategory}")

    # Put categories in coco objects and keep them in a dict
    coco_categories = {}
    for category, supercategory in combinations_category_lists:
        
        coco_category_name = str(category)
        coco_category_supercat = str(supercategory)
        key = coco_category_name + '_' + coco_category_supercat

        coco_categories[key] = coco.category(name=coco_category_name, supercategory=coco_category_supercat)

        _ = coco.insert_category(coco_categories[key])

    for dataset in split_aoi_tiles_with_img_md_gdf.dataset.unique():

        dst_coco = coco.copy()
        
        logger.info(f'Generating COCO annotations for the {dataset} dataset...')
        
        dst_coco.set_info(year=COCO_YEAR, 
                      version=COCO_VERSION, 
                      description=f"{COCO_DESCRIPTION} - {dataset} dataset", 
                      contributor=COCO_CONTRIBUTOR, 
                      url=COCO_URL)
        
        tmp_tiles_gdf = split_aoi_tiles_with_img_md_gdf[split_aoi_tiles_with_img_md_gdf.dataset == dataset].dropna()
        
        if len(labels_gdf) > 0:
            assert(labels_gdf.crs == tmp_tiles_gdf.crs)
        
        tiles_iterator = tmp_tiles_gdf.sort_index().iterrows()
    
        try:
            results = Parallel(n_jobs=N_JOBS, backend="loky") \
                    (delayed(get_coco_image_and_segmentations) \
                    (tile, labels_gdf, coco_license_id, coco_categories, OUTPUT_DIR) \
                    for tile in tqdm(tiles_iterator, total=len(tmp_tiles_gdf) ))
        except Exception as e:
            logger.critical(f"Tile generation failed. Exception: {e}")
            sys.exit(1)
        
        for result in results:
            
            coco_image, coco_category_id, segmentations = result

            try:
                coco_image_id = dst_coco.insert_image(coco_image)
            except Exception as e:
                logger.critical(f"Could not insert image into the COCO data structure. Exception: {e}")
                sys.exit(1)

            for segmentation in segmentations:

                coco_annotation = dst_coco.annotation(
                    coco_image_id,
                    coco_category_id,
                    [segmentation],
                    iscrowd=0
                )
                # The bbox for coco objects is defined as [x_min, y_min, width, height].
                # https://cocodataset.org/#format-data under "1. Object Detection"

                try:
                    dst_coco.insert_annotation(coco_annotation)
                except Exception as e:
                    logger.critical(f"Could not insert annotation into the COCO data structure. Exception: {e}")
                    sys.exit(1)
        
        COCO_file = os.path.join(OUTPUT_DIR, f'COCO_{dataset}.json')

        with open(COCO_file, 'w') as fp:
            json.dump(dst_coco.to_json(), fp)
        
        written_files.append(COCO_file)

    categories_file = os.path.join(OUTPUT_DIR, 'category_ids.json')
    with open(categories_file, 'w') as fp:
        json.dump(coco_categories, fp)
    written_files.append(categories_file)

    toc = time.time()
    logger.success(DONE_MSG)

    logger.info("You can now open a Linux shell and type the following command in order to create a .tar.gz archive including images and COCO annotations:")
    if GT_LABELS:
        if TILE_SIZE:
            logger.info(f"cd {OUTPUT_DIR}; tar -cvf images-{TILE_SIZE}.tar COCO_{{trn,val,tst,oth}}.json && tar -rvf images-{TILE_SIZE}.tar {{trn,val,tst,oth}}-images-{TILE_SIZE} && gzip < images-{TILE_SIZE}.tar > images-{TILE_SIZE}.tar.gz && rm images-{TILE_SIZE}.tar; cd -")
        else:
            logger.info(f"cd {OUTPUT_DIR}; tar -cvf images.tar COCO_{{trn,val,tst,oth}}.json && tar -rvf images.tar {{trn,val,tst,oth}}-images && gzip < images.tar > images.tar.gz && rm images.tar; cd -")
    else:
        if TILE_SIZE:
            logger.info(f"cd {OUTPUT_DIR}; tar -cvf images-{TILE_SIZE}.tar COCO_oth.json && tar -rvf images-{TILE_SIZE}.tar oth-images-{TILE_SIZE} && gzip < images-{TILE_SIZE}.tar > images-{TILE_SIZE}.tar.gz && rm images-{TILE_SIZE}.tar; cd -")
        else:
            logger.info(f"cd {OUTPUT_DIR}; tar -cvf images.tar COCO_oth.json && tar -rvf images.tar oth-images && gzip < images.tar > images.tar.gz && rm images.tar; cd -")
    
    print()
    logger.info("The following files were written. Let's check them out!")
    for written_file in written_files:
        logger.info(written_file)
    print()

    toc = time.time()
    logger.success(f"Nothing left to be done: exiting. Elapsed time: {(toc-tic):.2f} seconds")

    sys.stderr.flush()

    

if __name__ == "__main__":

    parser = argparse.ArgumentParser(description="This script generates COCO-annotated training/validation/test/other datasets for object detection tasks.")
    parser.add_argument('config_file', type=str, help='a YAML config file')
    args = parser.parse_args()

    main(args.config_file)<|MERGE_RESOLUTION|>--- conflicted
+++ resolved
@@ -96,10 +96,6 @@
                 assert(min(segmentation) >= 0)
                 assert(max(scaled_poly, key = lambda i : i[0])[0] <= coco_image['width'])
                 assert(max(scaled_poly, key = lambda i : i[1])[1] <= coco_image['height'])
-<<<<<<< HEAD
-                # assert(max(segmentation) <= min(coco_image['width'], coco_image['height']))
-=======
->>>>>>> 4e85aa8f
             except AssertionError:
                 raise LabelOverflowException(f"Label boundaries exceed tile size - Tile ID = {_tile['id']}")
             
@@ -465,11 +461,7 @@
         # 70%, 15%, 15% split
         if not SEED:
             max_seed = 50
-<<<<<<< HEAD
-            max_split = 0
-=======
             best_split = 0
->>>>>>> 4e85aa8f
             for seed in tqdm(range(max_seed), desc='Test seeds for splitting tiles between datasets'):
                 ok_split = 0
                 trn_tiles_ids, val_tiles_ids, tst_tiles_ids = split_dataset(GT_tiles_gdf, seed=seed)
@@ -494,15 +486,6 @@
                     logger.info(f'A seed of {seed} produces a good repartition of the labels.')
                     SEED = seed
                     break
-<<<<<<< HEAD
-                elif ok_split > max_split:
-                    SEED = seed
-                    max_split = ok_split
-                
-                if seed == max_seed-1:
-                    logger.warning(f'No good seed found between 0 and {max_seed}.')
-                    logger.info(f'The best seed was {SEED} with {max_split} splits considered as ok. The user should set a seed manually if not satisfied.')
-=======
                 elif ok_split > best_split:
                     SEED = seed
                     best_split = ok_split
@@ -511,7 +494,6 @@
                     logger.warning(f'No good seed found between 0 and {max_seed}.')
                     logger.info(f'The best seed was {SEED} with {best_split} class subsets containing the correct proportion (trn~0.7, val~0.15, tst~0.15).')
                     logger.info('The user should set a seed manually if not satisfied.')
->>>>>>> 4e85aa8f
 
         else:
             trn_tiles_ids, val_tiles_ids, tst_tiles_ids = split_dataset(GT_tiles_gdf, seed=SEED)

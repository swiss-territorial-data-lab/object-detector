#!/bin/python
# -*- coding: utf-8 -*-

import warnings
warnings.simplefilter(action='ignore', category=FutureWarning)

import os
import sys
import argparse
import json
import time
import yaml
import geopandas as gpd
import pandas as pd

from joblib import Parallel, delayed
from tqdm import tqdm

# the following lines allow us to import modules from within this file's parent folder
from inspect import getsourcefile
current_path = os.path.abspath(getsourcefile(lambda:0))
current_dir = os.path.dirname(current_path)
parent_dir = current_dir[:current_dir.rfind(os.path.sep)]
sys.path.insert(0, parent_dir)

from helpers import MIL     # MIL stands for Map Image Layer, cf. https://pro.arcgis.com/en/pro-app/help/sharing/overview/map-image-layer.htm
from helpers import WMS     # Web Map Service
from helpers import XYZ     # XYZ link connection
from helpers import FOLDER  # Copy the tile from a folder
from helpers import COCO
from helpers import misc
from helpers.constants import DONE_MSG

from loguru import logger
logger = misc.format_logger(logger)


class LabelOverflowException(Exception):
    "Raised when a label exceeds the tile size"
    pass


class MissingIdException(Exception):
    "Raised when tiles are lacking IDs"
    pass


class TileDuplicationException(Exception):
    "Raised when the 'id' column contains duplicates"
    pass


class BadTileIdException(Exception):
    "Raised when tile IDs cannot be parsed into X, Y, Z"
    pass


def read_img_metadata(md_file, all_img_path):
    # Read images metadata and return them as dictionnaries with the image path as key.
    img_path = os.path.join(all_img_path, md_file.replace('json', 'tif'))
    
    with open(os.path.join(all_img_path, md_file), 'r') as fp:
        return {img_path: json.load(fp)}


def get_coco_image_and_segmentations(tile, labels, coco_license_id, coco_category, output_dir):
    # From tiles and label, get COCO images, as well as the segmentations and their corresponding coco category for the coco annotations

    _id, _tile = tile

    coco_obj = COCO.COCO()

    this_tile_dirname = os.path.relpath(_tile['img_file'].replace('all', _tile['dataset']), output_dir)
    this_tile_dirname = this_tile_dirname.replace('\\', '/') # should the dirname be generated from Windows

    year = _tile.year_tile if 'year_tile' in _tile.keys() else None
    coco_image = coco_obj.image(output_dir, this_tile_dirname, year, coco_license_id)
    category_id = None
    segments = {}

    if len(labels) > 0:
        
        xmin, ymin, xmax, ymax = [float(x) for x in misc.bounds_to_bbox(_tile['geometry'].bounds).split(',')]
        
        # note the .explode() which turns Multipolygon into Polygons
        clipped_labels_gdf = gpd.clip(labels, _tile['geometry'], keep_geom_type=True).explode(ignore_index=True)

        if 'year_tile' in _tile.keys():
            clipped_labels_gdf = clipped_labels_gdf[clipped_labels_gdf['year_label']==_tile.year_tile] 
   
        for label in clipped_labels_gdf.itertuples():

            scaled_poly = misc.scale_polygon(label.geometry, xmin, ymin, xmax, ymax, 
                                            coco_image['width'], coco_image['height'])
            scaled_poly = scaled_poly[:-1] # let's remove the last point

            segmentation = misc.my_unpack(scaled_poly)

            # Check that label coordinates in the reference system of the image are consistent with image size.
            try:
                assert(min(segmentation) >= 0)
                assert(max(scaled_poly, key = lambda i : i[0])[0] <= coco_image['width'])
                assert(max(scaled_poly, key = lambda i : i[1])[1] <= coco_image['height'])
            except AssertionError:
                raise LabelOverflowException(f"Label boundaries exceed tile size - Tile ID = {_tile['id']}")
            
            # Category attribution
            key = str(label.CATEGORY) + '_' + str(label.SUPERCATEGORY)
            category_id = coco_category[key]['id']

            segments[label.Index] = (category_id, segmentation)
        
    return (coco_image, segments)


def split_dataset(tiles_df, frac_trn=0.7, frac_left_val=0.5, seed=1):
    """Split the dataframe in the traning, validation and test set.

    Args:
        tiles_df (DataFrame): Dataset of the tiles
        frac_trn (float, optional): Fraction of the dataset to put in the training set. Defaults to 0.7.
        frac_left_val (float, optional): Fration of the leftover dataset to be in the validation set. Defaults to 0.5.
        seed (int, optional): random seed. Defaults to 1.

    Returns:
        tuple: 
            - list: tile ids going to the training set
            - list: tile ids going to the validation set
            - list: tile ids going to the test set
    """

    trn_tiles_ids = tiles_df\
        .sample(frac=frac_trn, random_state=seed)\
        .id.astype(str).to_numpy().tolist()

    val_tiles_ids = tiles_df[~tiles_df.id.astype(str).isin(trn_tiles_ids)]\
        .sample(frac=frac_left_val, random_state=seed)\
        .id.astype(str).to_numpy().tolist()

    tst_tiles_ids = tiles_df[~tiles_df.id.astype(str).isin(trn_tiles_ids + val_tiles_ids)]\
        .id.astype(str).to_numpy().tolist()
    
    return trn_tiles_ids, val_tiles_ids, tst_tiles_ids


def extract_xyz(aoi_tiles_gdf):
    
    def _id_to_xyz(row):
        """
        Convert 'id' string to list of ints for x, y, z and t if eligeable
        """

        try:
            assert (row['id'].startswith('(')) & (row['id'].endswith(')')), 'The id should be surrounded by parenthesis.'
        except AssertionError as e:
            raise AssertionError(e)

        if 'year_tile' in row.keys(): 
            try:
                t, x, y, z = row['id'].lstrip('(,)').rstrip('(,)').split(',')
            except ValueError:
                raise ValueError(f"Could not extract t, x, y, z from tile ID {row['id']}.")
        else: 
            try:
                x, y, z = row['id'].lstrip('(,)').rstrip('(,)').split(',')
            except ValueError:
                raise ValueError(f"Could not extract x, y, z from tile ID {row['id']}.")
        
        # check whether x, y, z are ints
        assert str(int(x)) == str(x).strip(' '), "tile x coordinate is not actually integer"
        assert str(int(y)) == str(y).strip(' '), "tile y coordinate is not actually integer"
        assert str(int(z)) == str(z).strip(' '), "tile z coordinate is not actually integer"

        row['x'] = int(x)
        row['y'] = int(y)
        row['z'] = int(z)

        if 'year_tile' in row.keys():
            assert str(int(t)) == str(t).strip(' '), "tile t  year is not actually integer"
            row['t'] = int(t) 
        
        return row

    if 'id' not in aoi_tiles_gdf.columns.to_list():
        raise MissingIdException("No 'id' column was found in the AoI tiles dataset.")
    if len(aoi_tiles_gdf[aoi_tiles_gdf.id.duplicated()]) > 0:
        if 'year_tile' in aoi_tiles_gdf.keys():
            pass
        else:
            raise TileDuplicationException("The 'id' column in the AoI tiles dataset should not contain any duplicate.")
    
    return aoi_tiles_gdf.apply(_id_to_xyz, axis=1)


def assert_year(img_src, year, tiles_gdf):
    """Assert if the year of the dataset is well supported

    Args:
        img_src (string): image source
        year (float, int or string): the year option
        tiles_gdf (GeoDataframe): tiles geodataframe
    """

    if img_src=='XYZ' or img_src=='FOLDER':
        if year=='multi-year':
            if 'year_tile' in tiles_gdf.keys():
                pass
            else:
                logger.error("Option 'multi-year' chosen but the tile geodataframe does not contain a 'year' column. " 
                "Please add it while producing the tile geodataframe or set a numeric year in the configuration file.")
                sys.exit(1)
        elif str(year).isnumeric() and 'year_tile' in tiles_gdf.keys():
            logger.error("Option 'year' chosen but the tile geodataframe contains a 'year' column. " 
            "Please delete it while producing the tile geodataframe or set the 'multi-year' option in the configuration file.")
            sys.exit(1)
        elif 'year_tile' in tiles_gdf.keys():
            logger.error("Option 'year' not chosen but the tile geodataframe contains a 'year' column. " 
            "Please delete it while producing the tile geodataframe or set the 'multi-year' option in the configuration file.")
            sys.exit(1) 
    elif img_src=='WMS' or img_src=='MIL':
        if year:
            logger.warning("The connectors WMS and MIL do not support year information. The input year (config file or 'year' col in gdf) will be ignored.") 
        elif 'year_tile' in tiles_gdf.keys():
            logger.error("The connectors WMS and MIL do not support year information. Please provide a tile geodataframe without a 'year' column.")
            sys.exit(1) 
 

def intersect_labels_with_aoi(aoi_tiles_gdf, labels_gdf):
    """Check the crs of the two GDF and perform an inner sjoin.

    Args:
        aoi_tiles_gdf (GeoDataFrame): tiles of the area of interest
        labels_gdf (GeoDataFrame): labels

    Returns:
        tuple: 
            - aoi_tiles_intersecting_labels (GeoDataFrame): tiles of the area of interest intersecting the labels
            - id_list_tiles (list): id of the tiles intersecting a label
    """
    assert( aoi_tiles_gdf.crs == labels_gdf.crs )
    _aoi_tiles_gdf = aoi_tiles_gdf.copy()
    _labels_gdf = labels_gdf.copy()
    aoi_tiles_intersecting_labels = gpd.sjoin(_aoi_tiles_gdf, _labels_gdf, how='inner', predicate='intersects')
    aoi_tiles_intersecting_labels = aoi_tiles_intersecting_labels[_aoi_tiles_gdf.columns]
    aoi_tiles_intersecting_labels.drop_duplicates(inplace=True)
    id_list_tiles = aoi_tiles_intersecting_labels.id.to_numpy().tolist()

    return aoi_tiles_intersecting_labels, id_list_tiles


def split_additional_tiles(tiles_gdf, gt_tiles_gdf, trn_tiles_ids, val_tiles_ids, tst_tiles_ids, tile_type, frac_trn, seed):
        _tiles_gdf = tiles_gdf.copy()
        _gt_tiles_gdf = gt_tiles_gdf.copy()

        logger.info(f'Add {int(frac_trn * 100)}% of {tile_type} tiles to the trn, val and tst datasets')
        trn_fp_tiles_ids, val_fp_tiles_ids, tst_fp_tiles_ids = split_dataset(_tiles_gdf, frac_trn=frac_trn, seed=seed)

        # Add the FP tiles to the GT gdf 
        trn_tiles_ids.extend(trn_fp_tiles_ids)
        val_tiles_ids.extend(val_fp_tiles_ids)
        tst_tiles_ids.extend(tst_fp_tiles_ids)

        _gt_tiles_gdf = pd.concat([_gt_tiles_gdf, _tiles_gdf])

        return trn_tiles_ids, val_tiles_ids, tst_tiles_ids, _gt_tiles_gdf


def main(cfg_file_path):

    tic = time.time()
    logger.info('Starting...')

    logger.info(f"Using {cfg_file_path} as config file.")

    with open(cfg_file_path) as fp:
        cfg = yaml.load(fp, Loader=yaml.FullLoader)[os.path.basename(__file__)]

    DEBUG_MODE = cfg['debug_mode']['enable']
    DEBUG_MODE_LIMIT = cfg['debug_mode']['nb_tiles_max']
    
    WORKING_DIR = cfg['working_directory']
    OUTPUT_DIR = cfg['output_folder']
    
    # Get info for the download of tiles
    IM_SOURCE_TYPE = cfg['datasets']['image_source']['type'].upper()
    IM_SOURCE_LOCATION = cfg['datasets']['image_source']['location']
    if IM_SOURCE_TYPE != 'XYZ':
        IM_SOURCE_SRS = cfg['datasets']['image_source']['srs']
    else:
        IM_SOURCE_SRS = "EPSG:3857" # <- NOTE: this is hard-coded
    YEAR = cfg['datasets']['image_source']['year'] if 'year' in cfg['datasets']['image_source'].keys() else None
    if 'layers' in cfg['datasets']['image_source'].keys():
        IM_SOURCE_LAYERS = cfg['datasets']['image_source']['layers']

    AOI_TILES = cfg['datasets']['aoi_tiles']
       
    # Get info for labels if available
    GT_LABELS = cfg['datasets']['ground_truth_labels'] if 'ground_truth_labels' in cfg['datasets'].keys() else None
    OTH_LABELS = cfg['datasets']['other_labels'] if 'other_labels' in cfg['datasets'].keys() else None
    FP_LABELS = cfg['datasets']['fp_labels'] if 'fp_labels' in cfg['datasets'].keys() else False
    if FP_LABELS:
        FP_SHP = cfg['datasets']['fp_labels']['fp_shp'] if 'fp_shp' in cfg['datasets']['fp_labels'].keys() else None
        FP_FRAC_TRN = cfg['datasets']['fp_labels']['frac_trn'] if 'frac_trn' in cfg['datasets']['fp_labels'].keys() else 0.7

    # Choose to add emtpy and FP tiles and get related info if necessary
    EMPTY_TILES = cfg['empty_tiles'] if 'empty_tiles' in cfg.keys() else False
    if EMPTY_TILES:
        NB_TILES_FRAC = cfg['empty_tiles']['tiles_frac'] if 'tiles_frac' in cfg['empty_tiles'].keys() else 0.5
        EPT_FRAC_TRN = cfg['empty_tiles']['frac_trn'] if 'frac_trn' in cfg['empty_tiles'].keys() else 0.7
        OTH_TILES = cfg['empty_tiles']['keep_oth_tiles'] if 'keep_oth_tiles' in cfg['empty_tiles'].keys() else None
        
    SAVE_METADATA = True
    OVERWRITE = cfg['overwrite']
    if IM_SOURCE_TYPE not in ['XYZ', 'FOLDER']:
        TILE_SIZE = cfg['tile_size']
    else:
        TILE_SIZE = None
    N_JOBS = cfg['n_jobs']

    SEED = cfg['seed'] if 'seed' in cfg.keys() else False
    if SEED:
        logger.info(f'The seed is set to {SEED}.')

    if 'COCO_metadata' in cfg.keys():
        COCO_YEAR = cfg['COCO_metadata']['year']
        COCO_VERSION = cfg['COCO_metadata']['version']
        COCO_DESCRIPTION = cfg['COCO_metadata']['description']
        COCO_CONTRIBUTOR = cfg['COCO_metadata']['contributor']
        COCO_URL = cfg['COCO_metadata']['url']
        COCO_LICENSE_NAME = cfg['COCO_metadata']['license']['name']
        COCO_LICENSE_URL = cfg['COCO_metadata']['license']['url']
        COCO_CATEGORIES_FILE = cfg['COCO_metadata']['categories_file'] if 'categories_file' in cfg['COCO_metadata'].keys() else None

    os.chdir(WORKING_DIR)
    logger.info(f'Working_directory set to {WORKING_DIR}.')
    # let's make the output directory in case it doesn't exist
    if not os.path.exists(OUTPUT_DIR):
        os.makedirs(OUTPUT_DIR)

    written_files = []

    # ------ Loading datasets
    logger.info("Loading AoI tiles as a GeoPandas DataFrame...")
    aoi_tiles_gdf = gpd.read_file(AOI_TILES)
    logger.success(f"{DONE_MSG} {len(aoi_tiles_gdf)} records were found.")
    if 'year' in aoi_tiles_gdf.keys(): 
        aoi_tiles_gdf = aoi_tiles_gdf.rename(columns={"year": "year_tile"})
        logger.info("Extracting tile coordinates (t, x, y, z) from tile IDs...")
    else:
        logger.info("Extracting tile coordinates (x, y, z) from tile IDs...")
    
    try:
        aoi_tiles_gdf = extract_xyz(aoi_tiles_gdf)
    except Exception as e:
        logger.critical(f"[...] Exception: {e}")
        sys.exit(1)
    logger.success(DONE_MSG)
    
    if GT_LABELS:
        logger.info("Loading Ground Truth Labels as a GeoPandas DataFrame...")
        gt_labels_gdf = gpd.read_file(GT_LABELS)
        logger.success(f"{DONE_MSG} {len(gt_labels_gdf)} records were found.")
        gt_labels_gdf = misc.find_category(gt_labels_gdf)
        if 'year' in gt_labels_gdf.keys(): 
            gt_labels_gdf = gt_labels_gdf.rename(columns={"year": "year_label"})

    if OTH_LABELS:
        logger.info("Loading Other Labels as a GeoPandas DataFrame...")
        oth_labels_gdf = gpd.read_file(OTH_LABELS)
        logger.success(f"{DONE_MSG} {len(oth_labels_gdf)} records were found.")
        if 'year' in oth_labels_gdf.keys(): 
            oth_labels_gdf = oth_labels_gdf.rename(columns={"year": "year_label"})

    if FP_LABELS:
        logger.info("Loading FP Labels as a GeoPandas DataFrame...")
        fp_labels_gdf = gpd.read_file(FP_LABELS)
        logger.success(f"{DONE_MSG} {len(fp_labels_gdf)} records were found.")
<<<<<<< HEAD
        assert_year(IM_SOURCE_TYPE, YEAR, fp_labels_gdf)
=======

    # if FP_LABELS:
    #     logger.info("Loading FP Labels as a GeoPandas DataFrame...")
    #     fp_labels_gdf = gpd.read_file(FP_LABELS)
    #     logger.success(f"{DONE_MSG} {len(fp_labels_gdf)} records were found.")
    #     assert_year(IM_SOURCE_TYPE, YEAR, fp_labels_gdf)
>>>>>>> f9c64c6e

    logger.info("Generating the list of tasks to be executed (one task per tile)...")

    if EMPTY_TILES or DEBUG_MODE:
        id_list_gt_tiles = []
        id_list_fp_tiles = []
        id_list_oth_tiles = []

        if GT_LABELS:
            aoi_tiles_intersecting_gt_labels, id_list_gt_tiles = intersect_labels_with_aoi(aoi_tiles_gdf, gt_labels_gdf)

        if FP_LABELS:
            aoi_tiles_intersecting_fp_labels, id_list_fp_tiles = intersect_labels_with_aoi(aoi_tiles_gdf, fp_labels_gdf)

        if OTH_LABELS:
            aoi_tiles_intersecting_oth_labels, id_list_oth_tiles = intersect_labels_with_aoi(aoi_tiles_gdf, oth_labels_gdf)
            
        # sampling tiles according to whether GT and/or OTH labels are provided
        if EMPTY_TILES:
            logger.info('Adding emtpy tiles to the datasets...')
            tmp_gdf = aoi_tiles_gdf.copy()
            tmp_gdf = tmp_gdf[~tmp_gdf['id'].isin(id_list_gt_tiles)] if GT_LABELS else tmp_gdf
            tmp_gdf = tmp_gdf[~tmp_gdf['id'].isin(id_list_fp_tiles)] if FP_LABELS else tmp_gdf
            all_emtpy_tiles_gdf = tmp_gdf[~tmp_gdf['id'].isin(id_list_oth_tiles)] if OTH_LABELS else tmp_gdf

            nb_gt_tiles = len(id_list_gt_tiles) if GT_LABELS else 0
            nb_fp_tiles = len(id_list_fp_tiles) if FP_LABELS else 0
            nb_oth_tiles = len(id_list_oth_tiles) if OTH_LABELS else 0
            id_list_ept_tiles = all_emtpy_tiles_gdf.id.to_numpy().tolist()
            nb_ept_tiles = len(id_list_ept_tiles)
            logger.info(f"- Number of tiles intersecting GT labels = {nb_gt_tiles}")
            logger.info(f"- Number of tiles intersecting FP labels = {nb_fp_tiles}")
            logger.info(f"- Number of tiles intersecting OTH labels = {nb_oth_tiles}")

            nb_frac_ept_tiles = int(NB_TILES_FRAC * (nb_gt_tiles - nb_fp_tiles))
            logger.info(f"- Add {int(NB_TILES_FRAC * 100)}% of GT tiles as empty tiles = {nb_frac_ept_tiles}")

            if nb_ept_tiles == 0:
                EMPTY_TILES = False 
                logger.warning("No empty tiles. No tiles added to the empty tile dataset")
            else:  
                if nb_frac_ept_tiles >= nb_ept_tiles:
                    nb_frac_ept_tiles = nb_ept_tiles
                    logger.warning(f"The number of empty tile available ({nb_ept_tiles}) is less than or equal to the ones to add ({nb_frac_ept_tiles}). The remaing tiles were attributed to the empty tiles dataset")
                empty_tiles_gdf = all_emtpy_tiles_gdf.sample(n=nb_frac_ept_tiles, random_state=1)
                id_list_ept_tiles = empty_tiles_gdf.id.to_numpy().tolist()

                id_keep_list_tiles = id_list_ept_tiles
                id_keep_list_tiles = id_keep_list_tiles + id_list_gt_tiles if GT_LABELS else id_keep_list_tiles
                id_keep_list_tiles = id_keep_list_tiles + id_list_fp_tiles if FP_LABELS else id_keep_list_tiles
                id_keep_list_tiles = id_keep_list_tiles + id_list_oth_tiles if OTH_LABELS else id_keep_list_tiles

                if OTH_TILES:                
                    logger.warning(f"Keep all tiles.")
                else:
                    logger.warning(f"Remove other tiles.")
                    aoi_tiles_gdf = aoi_tiles_gdf[aoi_tiles_gdf['id'].isin(id_keep_list_tiles)]

        if DEBUG_MODE:
            logger.warning(f"Debug mode: ON => Only {DEBUG_MODE_LIMIT} tiles will be processed.")

            # sampling tiles according to whether GT and/or OTH labels are provided

            if GT_LABELS and (FP_LABELS or OTH_LABELS):

                # Ensure that extending labels to not create duplicates in the tile selection
                nbr_duplicated_id = len(set(id_list_gt_tiles) & set(id_list_fp_tiles) & set(id_list_oth_tiles))

                if nbr_duplicated_id != 0:
                    initial_nbr_gt_tiles = aoi_tiles_intersecting_gt_labels.shape[0]
                    aoi_tiles_intersecting_gt_labels = aoi_tiles_intersecting_gt_labels[
                                                        ~aoi_tiles_intersecting_gt_labels['id'].isin(id_list_fp_tiles)]
                    aoi_tiles_intersecting_gt_labels = aoi_tiles_intersecting_gt_labels[
                                                        ~aoi_tiles_intersecting_gt_labels['id'].isin(id_list_oth_tiles)]
                    final_nbr_gt_tiles = aoi_tiles_intersecting_gt_labels.shape[0]

                    logger.warning(f'{nbr_duplicated_id} tiles were in common to the GT, OTH and FP datasets')
                    logger.warning(f'{initial_nbr_gt_tiles - final_nbr_gt_tiles} GT tiles were removed because of their presence in the FP or OTH dataset.')

                aoi_tiles_gdf = pd.concat([
                    aoi_tiles_intersecting_gt_labels.head(DEBUG_MODE_LIMIT//2), # a sample of tiles covering GT labels
                    aoi_tiles_intersecting_fp_labels.head(DEBUG_MODE_LIMIT//4), # a sample of tiles convering FP labels
                    aoi_tiles_intersecting_oth_labels.head(DEBUG_MODE_LIMIT//4), # a sample of tiles convering OTH labels
                    aoi_tiles_gdf # the entire tileset, so as to also have tiles covering no label at all (duplicates will be dropped)
                ])

            elif GT_LABELS and not FP_LABELS and not OTH_LABELS:
                aoi_tiles_gdf = pd.concat([
                    aoi_tiles_intersecting_gt_labels.head(DEBUG_MODE_LIMIT*3//4),
                    aoi_tiles_gdf
                ])
            
            elif not GT_LABELS and not FP_LABELS and OTH_LABELS:
                aoi_tiles_gdf = pd.concat([
                    aoi_tiles_intersecting_oth_labels.head(DEBUG_MODE_LIMIT*3//4),
                    aoi_tiles_gdf
                ])
            else:
                pass # the following two lines of code would apply in this case
                
            aoi_tiles_gdf.drop_duplicates(inplace=True)
            aoi_tiles_gdf = aoi_tiles_gdf.head(DEBUG_MODE_LIMIT).copy()

    ALL_IMG_PATH = os.path.join(OUTPUT_DIR, f"all-images-{TILE_SIZE}" if TILE_SIZE else "all-images")

    if not os.path.exists(ALL_IMG_PATH):
        os.makedirs(ALL_IMG_PATH)

    if IM_SOURCE_TYPE == 'MIL':
        
        logger.info("(using the MIL connector)")

        assert_year(IM_SOURCE_TYPE, YEAR, aoi_tiles_gdf) 
        if YEAR:
            YEAR = None

        job_dict = MIL.get_job_dict(
            tiles_gdf=aoi_tiles_gdf.to_crs(IM_SOURCE_SRS), # <- note the reprojection
            mil_url=IM_SOURCE_LOCATION, 
            width=TILE_SIZE, 
            height=TILE_SIZE, 
            img_path=ALL_IMG_PATH, 
            image_sr=IM_SOURCE_SRS.split(":")[1], 
            save_metadata=SAVE_METADATA,
            overwrite=OVERWRITE
        )

        image_getter = MIL.get_geotiff

    elif IM_SOURCE_TYPE == 'WMS':
        
        logger.info("(using the WMS connector)")

        assert_year(IM_SOURCE_TYPE, YEAR, aoi_tiles_gdf) 
        if YEAR:
            YEAR = None

        job_dict = WMS.get_job_dict(
            tiles_gdf=aoi_tiles_gdf.to_crs(IM_SOURCE_SRS), # <- note the reprojection
            wms_url=IM_SOURCE_LOCATION, 
            layers=IM_SOURCE_LAYERS,
            width=TILE_SIZE, 
            height=TILE_SIZE, 
            img_path=ALL_IMG_PATH, 
            srs=IM_SOURCE_SRS, 
            save_metadata=SAVE_METADATA,
            overwrite=OVERWRITE
        )

        image_getter = WMS.get_geotiff

    elif IM_SOURCE_TYPE == 'XYZ':
        
        logger.info("(using the XYZ connector)")

        assert_year(IM_SOURCE_TYPE, YEAR, aoi_tiles_gdf)    

        job_dict = XYZ.get_job_dict(
            tiles_gdf=aoi_tiles_gdf.to_crs(IM_SOURCE_SRS), # <- note the reprojection
            xyz_url=IM_SOURCE_LOCATION, 
            img_path=ALL_IMG_PATH, 
            year=YEAR,
            save_metadata=SAVE_METADATA,
            overwrite=OVERWRITE
        )

        image_getter = XYZ.get_geotiff

    elif IM_SOURCE_TYPE == 'FOLDER':

        logger.info(f'(using the files in the folder "{IM_SOURCE_LOCATION}")')

        assert_year(IM_SOURCE_TYPE, YEAR, aoi_tiles_gdf)
            
        job_dict = FOLDER.get_job_dict(
            tiles_gdf=aoi_tiles_gdf.to_crs(IM_SOURCE_SRS), # <- note the reprojection
            base_path=IM_SOURCE_LOCATION, 
            end_path=ALL_IMG_PATH, 
            year=YEAR,
            save_metadata=SAVE_METADATA,
            overwrite=OVERWRITE
        )

        image_getter = FOLDER.get_image_to_folder

    else:
        logger.critical(f'Web Services of type "{IM_SOURCE_TYPE}" are not supported. Exiting.')
        sys.exit(1)

    logger.success(DONE_MSG)

    logger.info(f"Executing tasks, {N_JOBS} at a time...")
    job_outcome = Parallel(n_jobs=N_JOBS, backend="loky")(
            delayed(image_getter)(**v) for k, v in tqdm( sorted(list(job_dict.items())) )
    )
    logger.info("Checking whether all the expected tiles were actually downloaded...")

    all_tiles_were_downloaded = True
    for job in job_dict.keys():
        if not os.path.isfile(job) or not os.path.isfile(job.replace('.tif', '.json')):
            all_tiles_were_downloaded = False
            logger.warning(f"Failed job: {job}")

    if all_tiles_were_downloaded:
        logger.success(DONE_MSG)
    else:
        logger.critical("Some tiles were not downloaded. Please try to run this script again.")
        sys.exit(1)


    # ------ Collecting image metadata, to be used when assessing detections

    logger.info("Collecting image metadata...")

    md_files = [f for f in os.listdir(ALL_IMG_PATH) if os.path.isfile(os.path.join(ALL_IMG_PATH, f)) and f.endswith('.json')]
    
    img_metadata_list = Parallel(n_jobs=N_JOBS, backend="loky")(delayed(read_img_metadata)(md_file, ALL_IMG_PATH) for md_file in tqdm(md_files))
    img_metadata_dict = { k: v for img_md in img_metadata_list for (k, v) in img_md.items() }

    if YEAR:
        for key, value in job_dict.items():
            img_metadata_dict[key]['year_img'] = job_dict[key]['year']

    # let's save metadata... (kind of an image catalog)
    IMG_METADATA_FILE = os.path.join(OUTPUT_DIR, 'img_metadata.json')
    with open(IMG_METADATA_FILE, 'w') as fp:
        json.dump(img_metadata_dict, fp)

    written_files.append(IMG_METADATA_FILE)
    logger.success(f"{DONE_MSG} A file was written: {IMG_METADATA_FILE}")    


    # ------ Training/validation/test/other dataset generation
    if GT_LABELS:
        try:
            assert( aoi_tiles_gdf.crs == gt_labels_gdf.crs ), "CRS Mismatch between AoI tiles and labels."
        except Exception as e:
            logger.critical(e)
            sys.exit(1)

<<<<<<< HEAD
        gt_tiles_gdf = gpd.sjoin(aoi_tiles_gdf, gt_labels_gdf, how='inner', predicate='intersects')
    
=======
        GT_tiles_gdf = gpd.sjoin(aoi_tiles_gdf, gt_labels_gdf, how='inner', predicate='intersects')

>>>>>>> f9c64c6e
        # get the number of labels per class
        labels_per_class_dict = {}
        for category in gt_tiles_gdf.CATEGORY.unique():
            labels_per_class_dict[category] = gt_tiles_gdf[gt_tiles_gdf.CATEGORY == category].shape[0]
        # Get the number of labels per tile
        labels_per_tiles_gdf = gt_tiles_gdf.groupby(['id', 'CATEGORY'], as_index=False).size()

        gt_tiles_gdf = gt_tiles_gdf.drop_duplicates(subset=aoi_tiles_gdf.columns)
        gt_tiles_gdf.drop(columns=['index_right'], inplace=True)

        # Get the tiles containing at least one "FP" label but no "GT" label (if applicable)
        if FP_LABELS:
<<<<<<< HEAD
            tmp_fp_tiles_gdf, _ = intersect_labels_with_aoi(aoi_tiles_gdf, fp_labels_gdf)
            fp_tiles_gdf = tmp_fp_tiles_gdf[~tmp_fp_tiles_gdf.id.astype(str).isin(gt_tiles_gdf.id.astype(str))].copy()
            del tmp_fp_tiles_gdf
=======
            tmp_FP_tiles_gdf = gpd.sjoin(aoi_tiles_gdf, fp_labels_gdf, how='inner', predicate='intersects')
            FP_tiles_gdf = tmp_FP_tiles_gdf[~tmp_FP_tiles_gdf.id.astype(str).isin(GT_tiles_gdf.id.astype(str))].copy()
            FP_tiles_gdf = FP_tiles_gdf.drop_duplicates(subset=aoi_tiles_gdf.columns)
            del tmp_FP_tiles_gdf
>>>>>>> f9c64c6e
        else:
            fp_tiles_gdf = gpd.GeoDataFrame(columns=['id'])

        # remove tiles including at least one "oth" label (if applicable)
        if OTH_LABELS:
            oth_tiles_to_remove_gdf, _ = intersect_labels_with_aoi(gt_tiles_gdf, oth_labels_gdf)
            gt_tiles_gdf = gt_tiles_gdf[~gt_tiles_gdf.id.astype(str).isin(oth_tiles_to_remove_gdf.id.astype(str))].copy()
            del oth_tiles_to_remove_gdf

        # add ramdom tiles not intersecting labels to the dataset 
        oth_tiles_gdf = aoi_tiles_gdf[~aoi_tiles_gdf.id.astype(str).isin(gt_tiles_gdf.id.astype(str))].copy()
        oth_tiles_gdf = oth_tiles_gdf[~oth_tiles_gdf.id.astype(str).isin(fp_tiles_gdf.id.astype(str))].copy()

        # OTH tiles = AoI tiles with labels, but which are not GT
        if EMPTY_TILES:           
            empty_tiles_gdf = aoi_tiles_gdf[aoi_tiles_gdf.id.astype(str).isin(id_list_ept_tiles)].copy()

            if DEBUG_MODE:
                try:
                    assert(len(empty_tiles_gdf != 0))
                except AssertionError:
                    logger.error("No emtpy tile was selected for the debug mode. Increase the number of sampled tiles in debug mode")
                    exit(1)
            
            oth_tiles_gdf = oth_tiles_gdf[~oth_tiles_gdf.id.astype(str).isin(empty_tiles_gdf.id.astype(str))].copy()
            oth_tiles_gdf['dataset'] = 'oth'
            assert( len(aoi_tiles_gdf) == len(gt_tiles_gdf) + len(fp_tiles_gdf) + len(empty_tiles_gdf) + len(oth_tiles_gdf) )
        else: 
            oth_tiles_gdf['dataset'] = 'oth'
            assert( len(aoi_tiles_gdf) == len(gt_tiles_gdf) + len(fp_tiles_gdf) + len(oth_tiles_gdf) )
        
        # 70%, 15%, 15% split
        categories_arr = labels_per_tiles_gdf.CATEGORY.unique()
        categories_arr.sort()
        if not SEED:
            max_seed = 50
            best_split = 0
            for seed in tqdm(range(max_seed), desc='Test seeds for splitting tiles between datasets'):
                ok_split = 0
                trn_tiles_ids, val_tiles_ids, tst_tiles_ids = split_dataset(gt_tiles_gdf, seed=seed)
                
                for category in categories_arr:
                    
                    ratio_trn = labels_per_tiles_gdf.loc[
                        (labels_per_tiles_gdf.CATEGORY == category) & labels_per_tiles_gdf.id.astype(str).isin(trn_tiles_ids), 'size'
                    ].sum() / labels_per_class_dict[category]
                    ratio_val = labels_per_tiles_gdf.loc[
                        (labels_per_tiles_gdf.CATEGORY == category) & labels_per_tiles_gdf.id.astype(str).isin(val_tiles_ids), 'size'
                    ].sum() / labels_per_class_dict[category]
                    ratio_tst = labels_per_tiles_gdf.loc[
                        (labels_per_tiles_gdf.CATEGORY == category) & labels_per_tiles_gdf.id.astype(str).isin(tst_tiles_ids), 'size'
                    ].sum() / labels_per_class_dict[category]

                    ok_split = ok_split + 1 if ratio_trn >= 0.60 else ok_split
                    ok_split = ok_split + 1 if ratio_val >= 0.12 else ok_split
                    ok_split = ok_split + 1 if ratio_tst >= 0.12 else ok_split

                    ok_split = ok_split - 1 if 0 in [ratio_trn, ratio_val, ratio_tst] else ok_split
                
                if ok_split == len(categories_arr)*3:
                    logger.info(f'A seed of {seed} produces a good repartition of the labels.')
                    SEED = seed
                    break
                elif ok_split > best_split:
                    SEED = seed
                    best_split = ok_split
                
                if seed == max_seed-1:
                    logger.warning(f'No satisfying seed found between 0 and {max_seed}.')
                    logger.info(f'The best seed was {SEED} with ~{best_split} class subsets containing the correct proportion (trn~0.7, val~0.15, tst~0.15).')
                    logger.info('The user should set a seed manually if not satisfied.')

        else:
            trn_tiles_ids, val_tiles_ids, tst_tiles_ids = split_dataset(gt_tiles_gdf, seed=SEED)
        
        if FP_LABELS:
            trn_tiles_ids, val_tiles_ids, tst_tiles_ids, gt_tiles_gdf = split_additional_tiles(
                fp_tiles_gdf, gt_tiles_gdf, trn_tiles_ids, val_tiles_ids, tst_tiles_ids, 'FP', FP_FRAC_TRN, SEED
            )
            del fp_tiles_gdf
        if EMPTY_TILES:
            trn_tiles_ids, val_tiles_ids, tst_tiles_ids, gt_tiles_gdf = split_additional_tiles(
                empty_tiles_gdf, gt_tiles_gdf, trn_tiles_ids, val_tiles_ids, tst_tiles_ids, 'emtpy', EPT_FRAC_TRN, SEED
            )
            del empty_tiles_gdf

        for df in [gt_tiles_gdf, labels_per_tiles_gdf]:
            df.loc[df.id.astype(str).isin(trn_tiles_ids), 'dataset'] = 'trn'
            df.loc[df.id.astype(str).isin(val_tiles_ids), 'dataset'] = 'val'
            df.loc[df.id.astype(str).isin(tst_tiles_ids), 'dataset'] = 'tst'

        logger.info('Repartition in the datasets by category:')
        for dst in ['trn', 'val', 'tst']:
            for category in categories_arr:
                row_ids = labels_per_tiles_gdf.index[(labels_per_tiles_gdf.dataset==dst) & (labels_per_tiles_gdf.CATEGORY==category)]
                logger.info(f'   {category} labels in {dst} dataset: {labels_per_tiles_gdf.loc[labels_per_tiles_gdf.index.isin(row_ids), "size"].sum()}')

        # remove columns generated by the Spatial Join
        gt_tiles_gdf = gt_tiles_gdf[aoi_tiles_gdf.columns.tolist() + ['dataset']].copy()

        assert( len(gt_tiles_gdf) == len(trn_tiles_ids) + len(val_tiles_ids) + len(tst_tiles_ids) ), \
            'Tiles were lost in the split between training, validation and test sets.'
        
        split_aoi_tiles_gdf = pd.concat(
            [
                gt_tiles_gdf,
                oth_tiles_gdf
            ]
        )

        # let's free up some memory
        del gt_tiles_gdf
        del oth_tiles_gdf
         
    else:
        split_aoi_tiles_gdf = aoi_tiles_gdf.copy()
        split_aoi_tiles_gdf['dataset'] = 'oth'
        
        
    assert( len(split_aoi_tiles_gdf) == len(aoi_tiles_gdf) ) # it means that all the tiles were actually used
    
    
    SPLIT_AOI_TILES = os.path.join(OUTPUT_DIR, 'split_aoi_tiles.geojson')

    try:
        split_aoi_tiles_gdf.to_file(SPLIT_AOI_TILES, driver='GeoJSON')
    except Exception as e:
        logger.error(e)
    written_files.append(SPLIT_AOI_TILES)
    logger.success(f'{DONE_MSG} A file was written {SPLIT_AOI_TILES}')

    img_md_df = pd.DataFrame.from_dict(img_metadata_dict, orient='index')
    img_md_df.reset_index(inplace=True)
    img_md_df.rename(columns={"index": "img_file"}, inplace=True)

    img_md_df['id'] = img_md_df.apply(misc.img_md_record_to_tile_id, axis=1)

    split_aoi_tiles_with_img_md_gdf = split_aoi_tiles_gdf.merge(img_md_df, on='id', how='left')
    for dst in split_aoi_tiles_with_img_md_gdf.dataset.to_numpy():
        os.makedirs(os.path.join(OUTPUT_DIR, f'{dst}-images{f"-{TILE_SIZE}" if TILE_SIZE else ""}'), exist_ok=True)

    split_aoi_tiles_with_img_md_gdf['dst_file'] = [
        src_file.replace('all', dataset) 
        for src_file, dataset in zip(split_aoi_tiles_with_img_md_gdf.img_file, split_aoi_tiles_with_img_md_gdf.dataset)
    ]
    for src_file, dst_file in zip(split_aoi_tiles_with_img_md_gdf.img_file, split_aoi_tiles_with_img_md_gdf.dst_file):
        misc.make_hard_link(src_file, dst_file)

    # ------ Generating COCO annotations
    
    if GT_LABELS and OTH_LABELS:
        
        assert(gt_labels_gdf.crs == oth_labels_gdf.crs)
        
        labels_gdf = pd.concat([
            gt_labels_gdf,
            oth_labels_gdf
        ]).reset_index()

    elif GT_LABELS and not OTH_LABELS:
        labels_gdf = gt_labels_gdf.copy().reset_index()
    elif not GT_LABELS and OTH_LABELS:
        labels_gdf = oth_labels_gdf.copy().reset_index()
    else:
        labels_gdf = gpd.GeoDataFrame()

    if 'COCO_metadata' not in cfg.keys():
        print()
        toc = time.time()
        logger.info(f"Nothing left to be done: exiting. Elapsed time: {(toc-tic):.2f} seconds")

        sys.stderr.flush()
        sys.exit(0)
        
    
    if len(labels_gdf) > 0:
        # Get possibles combination for category and supercategory
        combinations_category_dict = labels_gdf.groupby(['CATEGORY', 'SUPERCATEGORY'], as_index=False).size().drop(columns=['size']).to_dict('tight')
        combinations_category_lists = combinations_category_dict['data']

    elif 'category' in cfg['COCO_metadata'].keys():
        combinations_category_lists = [[cfg['COCO_metadata']['category']['name'], cfg['COCO_metadata']['category']['supercategory']]]

    elif COCO_CATEGORIES_FILE:
        logger.warning('The COCO file is generated with tiles only. No label was given.')
        logger.warning('The saved file for category ids is used.')
        categories_json = json.load(open(COCO_CATEGORIES_FILE))
        combinations_category_lists =  [(category['name'], category['supercategory']) for category in categories_json.values()]

    else:
        logger.warning('The COCO file is generated with tiles only. No label was given and no COCO category was defined.')
        logger.warning('A fake category and supercategory is defined for the COCO file.')
        combinations_category_lists = [['foo', 'bar ']]

    coco = COCO.COCO()

    coco_license = coco.license(name=COCO_LICENSE_NAME, url=COCO_LICENSE_URL)
    coco_license_id = coco.insert_license(coco_license)

    logger.info(f'Possible categories and supercategories:')
    for category, supercategory in combinations_category_lists:
        logger.info(f"    - {category}, {supercategory}")

    # Put categories in coco objects and keep them in a dict
    coco_categories = {}
    for category, supercategory in combinations_category_lists:
        
        coco_category_name = str(category)
        coco_category_supercat = str(supercategory)
        key = coco_category_name + '_' + coco_category_supercat

        coco_categories[key] = coco.category(name=coco_category_name, supercategory=coco_category_supercat)

        _ = coco.insert_category(coco_categories[key])

    for dataset in split_aoi_tiles_with_img_md_gdf.dataset.unique():

        dst_coco = coco.copy()
        
        logger.info(f'Generating COCO annotations for the {dataset} dataset...')
        
        dst_coco.set_info(year=COCO_YEAR, 
                      version=COCO_VERSION, 
                      description=f"{COCO_DESCRIPTION} - {dataset} dataset", 
                      contributor=COCO_CONTRIBUTOR, 
                      url=COCO_URL)
        
        tmp_tiles_gdf = split_aoi_tiles_with_img_md_gdf[split_aoi_tiles_with_img_md_gdf.dataset == dataset].dropna()

        if len(labels_gdf) > 0:
            assert(labels_gdf.crs == tmp_tiles_gdf.crs)
        
        tiles_iterator = tmp_tiles_gdf.sort_index().iterrows()

        try:
            results = Parallel(n_jobs=N_JOBS, backend="loky") \
                    (delayed(get_coco_image_and_segmentations) \
                    (tile, labels_gdf, coco_license_id, coco_categories, OUTPUT_DIR) \
                    for tile in tqdm(tiles_iterator, total=len(tmp_tiles_gdf) ))
        except Exception as e:
            logger.critical(f"Tile generation failed. Exception: {e}")
            sys.exit(1)
    
        for result in results:
            
            coco_image, segments = result

            try:
                coco_image_id = dst_coco.insert_image(coco_image)
            except Exception as e:
                logger.critical(f"Could not insert image into the COCO data structure. Exception: {e}")
                sys.exit(1)

            for coco_category_id, segmentation in segments.values():

                coco_annotation = dst_coco.annotation(
                    coco_image_id,
                    coco_category_id,
                    [segmentation],
                    iscrowd=0
                )
                # The bbox for coco objects is defined as [x_min, y_min, width, height].
                # https://cocodataset.org/#format-data under "1. Object Detection"

                try:
                    dst_coco.insert_annotation(coco_annotation)
                except Exception as e:
                    logger.critical(f"Could not insert annotation into the COCO data structure. Exception: {e}")
                    sys.exit(1)
        
        COCO_file = os.path.join(OUTPUT_DIR, f'COCO_{dataset}.json')

        with open(COCO_file, 'w') as fp:
            json.dump(dst_coco.to_json(), fp)
        
        written_files.append(COCO_file)

    categories_file = os.path.join(OUTPUT_DIR, 'category_ids.json')
    with open(categories_file, 'w') as fp:
        json.dump(coco_categories, fp)
    written_files.append(categories_file)

    toc = time.time()
    logger.success(DONE_MSG)
    
    print()
    logger.info("The following files were written. Let's check them out!")
    for written_file in written_files:
        logger.info(written_file)
    print()

    toc = time.time()
    logger.success(f"Nothing left to be done: exiting. Elapsed time: {(toc-tic):.2f} seconds")

    sys.stderr.flush()

    

if __name__ == "__main__":

    parser = argparse.ArgumentParser(description="This script generates COCO-annotated training/validation/test/other datasets for object detection tasks.")
    parser.add_argument('config_file', type=str, help='a YAML config file')
    args = parser.parse_args()

    main(args.config_file)<|MERGE_RESOLUTION|>--- conflicted
+++ resolved
@@ -375,16 +375,7 @@
         logger.info("Loading FP Labels as a GeoPandas DataFrame...")
         fp_labels_gdf = gpd.read_file(FP_LABELS)
         logger.success(f"{DONE_MSG} {len(fp_labels_gdf)} records were found.")
-<<<<<<< HEAD
         assert_year(IM_SOURCE_TYPE, YEAR, fp_labels_gdf)
-=======
-
-    # if FP_LABELS:
-    #     logger.info("Loading FP Labels as a GeoPandas DataFrame...")
-    #     fp_labels_gdf = gpd.read_file(FP_LABELS)
-    #     logger.success(f"{DONE_MSG} {len(fp_labels_gdf)} records were found.")
-    #     assert_year(IM_SOURCE_TYPE, YEAR, fp_labels_gdf)
->>>>>>> f9c64c6e
 
     logger.info("Generating the list of tasks to be executed (one task per tile)...")
 
@@ -625,13 +616,8 @@
             logger.critical(e)
             sys.exit(1)
 
-<<<<<<< HEAD
         gt_tiles_gdf = gpd.sjoin(aoi_tiles_gdf, gt_labels_gdf, how='inner', predicate='intersects')
     
-=======
-        GT_tiles_gdf = gpd.sjoin(aoi_tiles_gdf, gt_labels_gdf, how='inner', predicate='intersects')
-
->>>>>>> f9c64c6e
         # get the number of labels per class
         labels_per_class_dict = {}
         for category in gt_tiles_gdf.CATEGORY.unique():
@@ -644,16 +630,9 @@
 
         # Get the tiles containing at least one "FP" label but no "GT" label (if applicable)
         if FP_LABELS:
-<<<<<<< HEAD
             tmp_fp_tiles_gdf, _ = intersect_labels_with_aoi(aoi_tiles_gdf, fp_labels_gdf)
             fp_tiles_gdf = tmp_fp_tiles_gdf[~tmp_fp_tiles_gdf.id.astype(str).isin(gt_tiles_gdf.id.astype(str))].copy()
             del tmp_fp_tiles_gdf
-=======
-            tmp_FP_tiles_gdf = gpd.sjoin(aoi_tiles_gdf, fp_labels_gdf, how='inner', predicate='intersects')
-            FP_tiles_gdf = tmp_FP_tiles_gdf[~tmp_FP_tiles_gdf.id.astype(str).isin(GT_tiles_gdf.id.astype(str))].copy()
-            FP_tiles_gdf = FP_tiles_gdf.drop_duplicates(subset=aoi_tiles_gdf.columns)
-            del tmp_FP_tiles_gdf
->>>>>>> f9c64c6e
         else:
             fp_tiles_gdf = gpd.GeoDataFrame(columns=['id'])
 

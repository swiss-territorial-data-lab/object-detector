#!/bin/python
# -*- coding: utf-8 -*-

import warnings
warnings.simplefilter(action='ignore', category=FutureWarning)

import os
import sys
import argparse
import json
import time
import yaml
import geopandas as gpd
import pandas as pd

from joblib import Parallel, delayed
from tqdm import tqdm

# the following lines allow us to import modules from within this file's parent folder
from inspect import getsourcefile
current_path = os.path.abspath(getsourcefile(lambda:0))
current_dir = os.path.dirname(current_path)
parent_dir = current_dir[:current_dir.rfind(os.path.sep)]
sys.path.insert(0, parent_dir)

from helpers import MIL     # MIL stands for Map Image Layer, cf. https://pro.arcgis.com/en/pro-app/help/sharing/overview/map-image-layer.htm
from helpers import WMS     # Web Map Service
from helpers import XYZ     # XYZ link connection
from helpers import FOLDER  # Copy the tile from a folder
from helpers import COCO
from helpers import misc
from helpers.constants import DONE_MSG

from loguru import logger
logger = misc.format_logger(logger)


class LabelOverflowException(Exception):
    "Raised when a label exceeds the tile size"
    pass


class MissingIdException(Exception):
    "Raised when tiles are lacking IDs"
    pass


class TileDuplicationException(Exception):
    "Raised when the 'id' column contains duplicates"
    pass


class BadTileIdException(Exception):
    "Raised when tile IDs cannot be parsed into X, Y, Z"
    pass


def read_img_metadata(md_file, all_img_path):
    # Read images metadata and return them as dictionnaries with the image path as key.
    img_path = os.path.join(all_img_path, md_file.replace('json', 'tif'))
    
    with open(os.path.join(all_img_path, md_file), 'r') as fp:
        return {img_path: json.load(fp)}


def get_coco_image_and_segmentations(tile, labels, coco_license_id, coco_category, output_dir):
    # From tiles and label, get COCO images, as well as the segmentations and their corresponding coco category for the coco annotations

    _id, _tile = tile

    coco_obj = COCO.COCO()

    this_tile_dirname = os.path.relpath(_tile['img_file'].replace('all', _tile['dataset']), output_dir)
    this_tile_dirname = this_tile_dirname.replace('\\', '/') # should the dirname be generated from Windows

    year = _tile.year_tile if 'year_tile' in _tile.keys() else None
    coco_image = coco_obj.image(output_dir, this_tile_dirname, year, coco_license_id)
    category_id = None
    segments = {}

    if len(labels) > 0:
        
        xmin, ymin, xmax, ymax = [float(x) for x in misc.bounds_to_bbox(_tile['geometry'].bounds).split(',')]
        
        # note the .explode() which turns Multipolygon into Polygons
        clipped_labels_gdf = gpd.clip(labels, _tile['geometry'], keep_geom_type=True).explode(ignore_index=True)

        if 'year_tile' in _tile.keys():
            clipped_labels_gdf = clipped_labels_gdf[clipped_labels_gdf['year_label']==_tile.year_tile] 
   
        for label in clipped_labels_gdf.itertuples():

            scaled_poly = misc.scale_polygon(label.geometry, xmin, ymin, xmax, ymax, 
                                            coco_image['width'], coco_image['height'])
            scaled_poly = scaled_poly[:-1] # let's remove the last point

            segmentation = misc.my_unpack(scaled_poly)

            # Check that label coordinates in the reference system of the image are consistent with image size.
            try:
                assert(min(segmentation) >= 0)
                assert(max(scaled_poly, key = lambda i : i[0])[0] <= coco_image['width'])
                assert(max(scaled_poly, key = lambda i : i[1])[1] <= coco_image['height'])
            except AssertionError:
                raise LabelOverflowException(f"Label boundaries exceed tile size - Tile ID = {_tile['id']}")
            
            # Category attribution
            key = str(label.CATEGORY) + '_' + str(label.SUPERCATEGORY)
            category_id = coco_category[key]['id']

            segments[label.Index] = (category_id, segmentation)
        
    return (coco_image, segments)


def split_dataset(tiles_df, frac_trn=0.7, frac_left_val=0.5, seed=1):
    """Split the dataframe in the traning, validation and test set.

    Args:
        tiles_df (DataFrame): Dataset of the tiles
        frac_trn (float, optional): Fraction of the dataset to put in the training set. Defaults to 0.7.
        frac_left_val (float, optional): Fration of the leftover dataset to be in the validation set. Defaults to 0.5.
        seed (int, optional): random seed. Defaults to 1.

    Returns:
        tuple: 
            - list: tile ids going to the training set
            - list: tile ids going to the validation set
            - list: tile ids going to the test set
    """

    trn_tiles_ids = tiles_df\
        .sample(frac=frac_trn, random_state=seed)\
        .id.astype(str).to_numpy().tolist()

    val_tiles_ids = tiles_df[~tiles_df.id.astype(str).isin(trn_tiles_ids)]\
        .sample(frac=frac_left_val, random_state=seed)\
        .id.astype(str).to_numpy().tolist()

    tst_tiles_ids = tiles_df[~tiles_df.id.astype(str).isin(trn_tiles_ids + val_tiles_ids)]\
        .id.astype(str).to_numpy().tolist()
    
    return trn_tiles_ids, val_tiles_ids, tst_tiles_ids


def extract_xyz(aoi_tiles_gdf):
    
    def _id_to_xyz(row):
        """
        Convert 'id' string to list of ints for x, y, z and t if eligeable
        """

        assert (row['id'].startswith('(')) & (row['id'].endswith(')')), 'The id should be surrounded by parenthesis.'

        if 'year_tile' in row.keys(): 
            try:
                t, x, y, z = row['id'].lstrip('(,)').rstrip('(,)').split(',')
            except ValueError:
                raise ValueError(f"Could not extract t, x, y, z from tile ID {row['id']}.")
        else: 
            try:
                x, y, z = row['id'].lstrip('(,)').rstrip('(,)').split(',')
            except ValueError:
                raise ValueError(f"Could not extract x, y, z from tile ID {row['id']}.")

        # check whether x, y, z are ints
        assert str(int(x)) == str(x).strip(' '), "tile x coordinate is not actually integer"
        assert str(int(y)) == str(y).strip(' '), "tile y coordinate is not actually integer"
        assert str(int(z)) == str(z).strip(' '), "tile z coordinate is not actually integer"

        row['x'] = int(x)
        row['y'] = int(y)
        row['z'] = int(z)

        if 'year_tile' in row.keys():
            assert str(int(t)) == str(t).strip(' '), "tile t  year is not actually integer"
            row['t'] = int(t) 
        
        return row

    if 'id' not in aoi_tiles_gdf.columns.to_list():
        raise MissingIdException("No 'id' column was found in the AoI tiles dataset.")
    if len(aoi_tiles_gdf[aoi_tiles_gdf.id.duplicated()]) > 0:
        raise TileDuplicationException("The 'id' column in the AoI tiles dataset should not contain any duplicate.")
    
    return aoi_tiles_gdf.apply(_id_to_xyz, axis=1)


def assert_year(img_src, year, tiles_gdf):
    """Assert if the year of the dataset is well supported

    Args:
        img_src (string): image source
        year (int or string): the year option
        tiles_gdf (GeoDataframe): tiles geodataframe
    """

    if img_src=='XYZ' or img_src=='FOLDER':
        if year=='multi-year':
            if 'year_tile' in tiles_gdf.keys():
                pass
            else:
                logger.error("Option 'multi-year' chosen but the tile geodataframe does not contain a 'year' column. " 
                "Please add it while producing the tile geodataframe or set a numeric year in the configuration file.")
                sys.exit(1)
        elif str(year).isnumeric() and 'year_tile' in tiles_gdf.keys():
            logger.error("Option 'year' chosen but the tile geodataframe contains a 'year' column. " 
            "Please delete it while producing the tile geodataframe or set the 'multi-year' option in the configuration file.")
            sys.exit(1)
        elif 'year_tile' in tiles_gdf.keys():
            logger.error("Option 'year' not chosen but the tile geodataframe contains a 'year' column. " 
            "Please delete it while producing the tile geodataframe or set the 'multi-year' option in the configuration file.")
            sys.exit(1) 
    elif img_src=='WMS' or img_src=='MIL':
        if year:
            logger.warning("The connectors WMS and MIL do not support year information. The input year (config file or 'year' col in gdf) will be ignored.") 
        elif 'year_tile' in tiles_gdf.keys():
            logger.error("The connectors WMS and MIL do not support year information. Please provide a tile geodataframe without a 'year' column.")
            sys.exit(1) 
 

def intersect_labels_with_aoi(aoi_tiles_gdf, labels_gdf):
    """Check the crs of the two GDF and perform an inner sjoin.

    Args:
        aoi_tiles_gdf (GeoDataFrame): tiles of the area of interest
        labels_gdf (GeoDataFrame): labels

    Returns:
        tuple: 
            - aoi_tiles_intersecting_labels (GeoDataFrame): tiles of the area of interest intersecting the labels
            - id_list_tiles (list): id of the tiles intersecting a label
    """

    assert( aoi_tiles_gdf.crs == labels_gdf.crs )
    _aoi_tiles_gdf = aoi_tiles_gdf.copy()
    _labels_gdf = labels_gdf.copy()
    aoi_tiles_intersecting_labels = gpd.sjoin(_aoi_tiles_gdf, _labels_gdf, how='inner', predicate='intersects')
    aoi_tiles_intersecting_labels = aoi_tiles_intersecting_labels[_aoi_tiles_gdf.columns]
    aoi_tiles_intersecting_labels.drop_duplicates(inplace=True)
    id_list_tiles = aoi_tiles_intersecting_labels.id.to_numpy().tolist()

    return aoi_tiles_intersecting_labels, id_list_tiles


def split_additional_tiles(tiles_gdf, gt_tiles_gdf, trn_tiles_ids, val_tiles_ids, tst_tiles_ids, tile_type, frac_trn, seed):
        _tiles_gdf = tiles_gdf.copy()
        _gt_tiles_gdf = gt_tiles_gdf.copy()

        logger.info(f'Add {int(frac_trn * 100)}% of {tile_type} tiles to the trn, val and tst datasets')
        trn_fp_tiles_ids, val_fp_tiles_ids, tst_fp_tiles_ids = split_dataset(_tiles_gdf, frac_trn=frac_trn, seed=seed)

        # Add the FP tiles to the GT gdf 
        trn_tiles_ids.extend(trn_fp_tiles_ids)
        val_tiles_ids.extend(val_fp_tiles_ids)
        tst_tiles_ids.extend(tst_fp_tiles_ids)

        _gt_tiles_gdf = pd.concat([_gt_tiles_gdf, _tiles_gdf])

        return trn_tiles_ids, val_tiles_ids, tst_tiles_ids, _gt_tiles_gdf


def concat_sampled_tiles(limit, aoi_tiles_gdf, gt_tiles_gdf=gpd.GeoDataFrame(), fp_tiles_gdf=gpd.GeoDataFrame(), oth_tiles_gdf=gpd.GeoDataFrame(),
                    gt_factor=1//2, fp_factor=1//4, oth_factor=1//4):
    """Concatenate samples of geodataframe

    Args:
        limit (int): number of tiles selected in debug mode
        aoi_tiles_gdf (GeoDataFrame): tiles of the area of interest
        gt_tiles_gdf (GeoDataFrame): tiles intersecting GT labels
        fp_tiles_gdf (GeoDataFrame): tiles intersecting FP labels
        oth_tiles_gdf (GeoDataFrame): tiles intersecting OTH labels
        gt_factor (float): proportion of tiles selected among gt tiles
        fp_factor (float): proportion of tiles selected among fp tiles
        oth_factor (float): proportion of tiles selected among oth tiles

    Returns:
        geodataframe
    """

    aoi_tiles_gdf = pd.concat([
        gt_tiles_gdf.head(limit * gt_factor), # a sample of tiles covering GT labels
        fp_tiles_gdf.head(limit * fp_factor), # a sample of tiles convering FP labels
        oth_tiles_gdf.head(limit * oth_factor), # a sample of tiles convering OTH labels
        aoi_tiles_gdf # the entire tileset, so as to also have tiles covering no label at all (duplicates will be dropped)
    ])

    return aoi_tiles_gdf


def main(cfg_file_path):

    tic = time.time()
    logger.info('Starting...')

    logger.info(f"Using {cfg_file_path} as config file.")

    with open(cfg_file_path) as fp:
        cfg = yaml.load(fp, Loader=yaml.FullLoader)[os.path.basename(__file__)]

    DEBUG_MODE = cfg['debug_mode']['enable']
    DEBUG_MODE_LIMIT = cfg['debug_mode']['nb_tiles_max']
    
    WORKING_DIR = cfg['working_directory']
    OUTPUT_DIR = cfg['output_folder']
    
    # Get tile download information
    IM_SOURCE_TYPE = cfg['datasets']['image_source']['type'].upper()
    IM_SOURCE_LOCATION = cfg['datasets']['image_source']['location']
    if IM_SOURCE_TYPE != 'XYZ':
        IM_SOURCE_SRS = cfg['datasets']['image_source']['srs']
    else:
        IM_SOURCE_SRS = "EPSG:3857" # <- NOTE: this is hard-coded
    YEAR = cfg['datasets']['image_source']['year'] if 'year' in cfg['datasets']['image_source'].keys() else None
    if 'layers' in cfg['datasets']['image_source'].keys():
        IM_SOURCE_LAYERS = cfg['datasets']['image_source']['layers']

    AOI_TILES = cfg['datasets']['aoi_tiles']
       
    # Get label info if available
    GT_LABELS = cfg['datasets']['ground_truth_labels'] if 'ground_truth_labels' in cfg['datasets'].keys() else None
    OTH_LABELS = cfg['datasets']['other_labels'] if 'other_labels' in cfg['datasets'].keys() else None

<<<<<<< HEAD
    # Choose to add emtpy and FP tiles and get related info if necessary
    FP_LABELS = cfg['datasets']['fp_labels'] if 'fp_labels' in cfg['datasets'].keys() else False
    if FP_LABELS:
        FP_SHP = cfg['datasets']['fp_labels']['fp_shp'] if 'fp_shp' in cfg['datasets']['fp_labels'].keys() else None
        FP_FRAC_TRN = cfg['datasets']['fp_labels']['frac_trn'] if 'frac_trn' in cfg['datasets']['fp_labels'].keys() else 0.7
=======
    # Choose to add FP and empty tiles and get related info if necessary
>>>>>>> 098d33fd
    EMPTY_TILES = cfg['empty_tiles'] if 'empty_tiles' in cfg.keys() else False
    if EMPTY_TILES:
        NB_TILES_FRAC = cfg['empty_tiles']['tiles_frac'] if 'tiles_frac' in cfg['empty_tiles'].keys() else 0.5
        EPT_FRAC_TRN = cfg['empty_tiles']['frac_trn'] if 'frac_trn' in cfg['empty_tiles'].keys() else 0.7
        OTH_TILES = cfg['empty_tiles']['keep_oth_tiles'] if 'keep_oth_tiles' in cfg['empty_tiles'].keys() else None
        
    SAVE_METADATA = True
    OVERWRITE = cfg['overwrite']
    if IM_SOURCE_TYPE not in ['XYZ', 'FOLDER']:
        TILE_SIZE = cfg['tile_size']
    else:
        TILE_SIZE = None
    N_JOBS = cfg['n_jobs']

    SEED = cfg['seed'] if 'seed' in cfg.keys() else False
    if SEED:
        logger.info(f'The seed is set to {SEED}.')

    if 'COCO_metadata' in cfg.keys():
        COCO_YEAR = cfg['COCO_metadata']['year']
        COCO_VERSION = cfg['COCO_metadata']['version']
        COCO_DESCRIPTION = cfg['COCO_metadata']['description']
        COCO_CONTRIBUTOR = cfg['COCO_metadata']['contributor']
        COCO_URL = cfg['COCO_metadata']['url']
        COCO_LICENSE_NAME = cfg['COCO_metadata']['license']['name']
        COCO_LICENSE_URL = cfg['COCO_metadata']['license']['url']
        COCO_CATEGORIES_FILE = cfg['COCO_metadata']['categories_file'] if 'categories_file' in cfg['COCO_metadata'].keys() else None

    os.chdir(WORKING_DIR)
    logger.info(f'Working_directory set to {WORKING_DIR}.')
    # let's make the output directory in case it doesn't exist
    if not os.path.exists(OUTPUT_DIR):
        os.makedirs(OUTPUT_DIR)

    written_files = []

    # ------ Loading datasets
    logger.info("Loading AoI tiles as a GeoPandas DataFrame...")
    aoi_tiles_gdf = gpd.read_file(AOI_TILES)
    logger.success(f"{DONE_MSG} {len(aoi_tiles_gdf)} records were found.")
    if 'year' in aoi_tiles_gdf.keys(): 
        aoi_tiles_gdf['year'] = aoi_tiles_gdf.year.astype(int)
        aoi_tiles_gdf = aoi_tiles_gdf.rename(columns={"year": "year_tile"})
        logger.info("Extracting tile coordinates (t, x, y, z) from tile IDs...")
    else:
        logger.info("Extracting tile coordinates (x, y, z) from tile IDs...")
    
    try:
        aoi_tiles_gdf = extract_xyz(aoi_tiles_gdf)
    except Exception as e:
        logger.critical(f"[...] Exception: {e}")
        sys.exit(1)
    logger.success(DONE_MSG)
    
    if GT_LABELS:
        logger.info("Loading Ground Truth Labels as a GeoPandas DataFrame...")
        gt_labels_gdf = gpd.read_file(GT_LABELS)
        logger.success(f"{DONE_MSG} {len(gt_labels_gdf)} records were found.")
        gt_labels_gdf = misc.find_category(gt_labels_gdf)
        if 'year' in gt_labels_gdf.keys(): 
            gt_labels_gdf['year'] = gt_labels_gdf.year.astype(int)
            gt_labels_gdf = gt_labels_gdf.rename(columns={"year": "year_label"})

    if OTH_LABELS:
        logger.info("Loading Other Labels as a GeoPandas DataFrame...")
        oth_labels_gdf = gpd.read_file(OTH_LABELS)
        logger.success(f"{DONE_MSG} {len(oth_labels_gdf)} records were found.")
        if 'year' in oth_labels_gdf.keys(): 
            oth_labels_gdf['year'] = oth_labels_gdf.year.astype(int)
            oth_labels_gdf = oth_labels_gdf.rename(columns={"year": "year_label"})

    if FP_LABELS:
        logger.info("Loading FP Labels as a GeoPandas DataFrame...")
        fp_labels_gdf = gpd.read_file(FP_SHP)
        logger.success(f"{DONE_MSG} {len(fp_labels_gdf)} records were found.")
        if 'year' in fp_labels_gdf.keys(): 
            fp_labels_gdf['year'] = fp_labels_gdf.year.astype(int)
            fp_labels_gdf = fp_labels_gdf.rename(columns={"year": "year_label"})

    logger.info("Generating the list of tasks to be executed (one task per tile)...")

    if EMPTY_TILES or DEBUG_MODE:
        id_list_gt_tiles = []
        id_list_fp_tiles = []
        id_list_oth_tiles = []

        if GT_LABELS:
            aoi_tiles_intersecting_gt_labels, id_list_gt_tiles = intersect_labels_with_aoi(aoi_tiles_gdf, gt_labels_gdf)

        if FP_LABELS:
            aoi_tiles_intersecting_fp_labels, id_list_fp_tiles = intersect_labels_with_aoi(aoi_tiles_gdf, fp_labels_gdf)

        if OTH_LABELS:
            aoi_tiles_intersecting_oth_labels, id_list_oth_tiles = intersect_labels_with_aoi(aoi_tiles_gdf, oth_labels_gdf)
            
        # sampling tiles according to whether GT and/or OTH labels are provided
        if EMPTY_TILES:
            logger.info('Adding emtpy tiles to the datasets...')
            tmp_gdf = aoi_tiles_gdf.copy()
            tmp_gdf = tmp_gdf[~tmp_gdf['id'].isin(id_list_gt_tiles)] if GT_LABELS else tmp_gdf
            tmp_gdf = tmp_gdf[~tmp_gdf['id'].isin(id_list_fp_tiles)] if FP_LABELS else tmp_gdf
            all_emtpy_tiles_gdf = tmp_gdf[~tmp_gdf['id'].isin(id_list_oth_tiles)] if OTH_LABELS else tmp_gdf

            nb_gt_tiles = len(id_list_gt_tiles) if GT_LABELS else 0
            nb_fp_tiles = len(id_list_fp_tiles) if FP_LABELS else 0
            nb_oth_tiles = len(id_list_oth_tiles) if OTH_LABELS else 0
            id_list_ept_tiles = all_emtpy_tiles_gdf.id.to_numpy().tolist()
            nb_ept_tiles = len(id_list_ept_tiles)
            logger.info(f"- Number of tiles intersecting GT labels = {nb_gt_tiles}")
            logger.info(f"- Number of tiles intersecting FP labels = {nb_fp_tiles}")
            logger.info(f"- Number of tiles intersecting OTH labels = {nb_oth_tiles}")

            nb_frac_ept_tiles = int(NB_TILES_FRAC * (nb_gt_tiles - nb_fp_tiles))
            logger.info(f"- Add {int(NB_TILES_FRAC * 100)}% of GT tiles as empty tiles = {nb_frac_ept_tiles}")

            if nb_ept_tiles == 0:
                EMPTY_TILES = False 
                logger.warning("No empty tiles. No tiles added to the empty tile dataset.")
            else:  
                if nb_frac_ept_tiles >= nb_ept_tiles:
                    nb_frac_ept_tiles = nb_ept_tiles
                    logger.warning(f"The number of empty tile available ({nb_ept_tiles}) is less than or equal to the ones to add ({nb_frac_ept_tiles}). The remaing tiles were attributed to the empty tiles dataset")
                empty_tiles_gdf = all_emtpy_tiles_gdf.sample(n=nb_frac_ept_tiles, random_state=1)
                id_list_ept_tiles = empty_tiles_gdf.id.to_numpy().tolist()

                id_keep_list_tiles = id_list_ept_tiles
                id_keep_list_tiles = id_keep_list_tiles + id_list_gt_tiles if GT_LABELS else id_keep_list_tiles
                id_keep_list_tiles = id_keep_list_tiles + id_list_fp_tiles if FP_LABELS else id_keep_list_tiles
                id_keep_list_tiles = id_keep_list_tiles + id_list_oth_tiles if OTH_LABELS else id_keep_list_tiles

                if OTH_TILES:                
                    logger.warning(f"Keep all tiles.")
                else:
                    logger.warning(f"Remove other tiles.")
                    aoi_tiles_gdf = aoi_tiles_gdf[aoi_tiles_gdf['id'].isin(id_keep_list_tiles)]

        if DEBUG_MODE:
            logger.warning(f"Debug mode: ON => Only {DEBUG_MODE_LIMIT} tiles will be processed.")

            # sampling tiles according to whether GT and/or OTH labels are provided

            if GT_LABELS and (FP_LABELS or OTH_LABELS):

                # Ensure that extending labels to not create duplicates in the tile selection
                nbr_duplicated_id = len(set(id_list_gt_tiles) & set(id_list_fp_tiles) & set(id_list_oth_tiles))

                if nbr_duplicated_id != 0:
                    initial_nbr_gt_tiles = aoi_tiles_intersecting_gt_labels.shape[0]
                    aoi_tiles_intersecting_gt_labels = aoi_tiles_intersecting_gt_labels[
                                                        ~aoi_tiles_intersecting_gt_labels['id'].isin(id_list_fp_tiles)]
                    aoi_tiles_intersecting_gt_labels = aoi_tiles_intersecting_gt_labels[
                                                        ~aoi_tiles_intersecting_gt_labels['id'].isin(id_list_oth_tiles)]
                    final_nbr_gt_tiles = aoi_tiles_intersecting_gt_labels.shape[0]

                    logger.warning(f'{nbr_duplicated_id} tiles were in common to the GT, OTH and FP datasets')
                    logger.warning(f'{initial_nbr_gt_tiles - final_nbr_gt_tiles} GT tiles were removed because of their presence in the FP or OTH dataset.')

                if FP_LABELS:
                    aoi_tiles_gdf = concat_sampled_tiles(DEBUG_MODE_LIMIT, aoi_tiles_gdf, aoi_tiles_intersecting_gt_labels, aoi_tiles_intersecting_fp_labels)
                if OTH_LABELS:
                    aoi_tiles_gdf = concat_sampled_tiles(DEBUG_MODE_LIMIT, aoi_tiles_gdf, aoi_tiles_intersecting_gt_labels, aoi_tiles_intersecting_oth_labels)
            
            elif GT_LABELS and not FP_LABELS and not OTH_LABELS:
                aoi_tiles_gdf = concat_sampled_tiles(DEBUG_MODE_LIMIT, aoi_tiles_gdf, aoi_tiles_intersecting_gt_labels, gt_factor=3//4)
            
            elif not GT_LABELS and not FP_LABELS and OTH_LABELS:
<<<<<<< HEAD
                aoi_tiles_gdf = concat_sampled_tiles(DEBUG_MODE_LIMIT, aoi_tiles_gdf, aoi_tiles_intersecting_oth_labels, oth_factor=3//4)
            
            else:
                pass # the following two lines of code would apply in this case
=======
                aoi_tiles_gdf = pd.concat([
                    aoi_tiles_intersecting_oth_labels.head(DEBUG_MODE_LIMIT*3//4),
                    aoi_tiles_gdf
                ])
>>>>>>> 098d33fd
                
            aoi_tiles_gdf.drop_duplicates(inplace=True)
            aoi_tiles_gdf = aoi_tiles_gdf.head(DEBUG_MODE_LIMIT).copy()

    ALL_IMG_PATH = os.path.join(OUTPUT_DIR, f"all-images-{TILE_SIZE}" if TILE_SIZE else "all-images")

    if not os.path.exists(ALL_IMG_PATH):
        os.makedirs(ALL_IMG_PATH)

    if IM_SOURCE_TYPE == 'MIL':
        
        logger.info("(using the MIL connector)")

        assert_year(IM_SOURCE_TYPE, YEAR, aoi_tiles_gdf) 
        if YEAR:
            YEAR = None

        job_dict = MIL.get_job_dict(
            tiles_gdf=aoi_tiles_gdf.to_crs(IM_SOURCE_SRS), # <- note the reprojection
            mil_url=IM_SOURCE_LOCATION, 
            width=TILE_SIZE, 
            height=TILE_SIZE, 
            img_path=ALL_IMG_PATH, 
            image_sr=IM_SOURCE_SRS.split(":")[1], 
            save_metadata=SAVE_METADATA,
            overwrite=OVERWRITE
        )

        image_getter = MIL.get_geotiff

    elif IM_SOURCE_TYPE == 'WMS':
        
        logger.info("(using the WMS connector)")

        assert_year(IM_SOURCE_TYPE, YEAR, aoi_tiles_gdf) 
        if YEAR:
            YEAR = None

        job_dict = WMS.get_job_dict(
            tiles_gdf=aoi_tiles_gdf.to_crs(IM_SOURCE_SRS), # <- note the reprojection
            wms_url=IM_SOURCE_LOCATION, 
            layers=IM_SOURCE_LAYERS,
            width=TILE_SIZE, 
            height=TILE_SIZE, 
            img_path=ALL_IMG_PATH, 
            srs=IM_SOURCE_SRS, 
            save_metadata=SAVE_METADATA,
            overwrite=OVERWRITE
        )

        image_getter = WMS.get_geotiff

    elif IM_SOURCE_TYPE == 'XYZ':
        
        logger.info("(using the XYZ connector)")

        assert_year(IM_SOURCE_TYPE, YEAR, aoi_tiles_gdf)    

        job_dict = XYZ.get_job_dict(
            tiles_gdf=aoi_tiles_gdf.to_crs(IM_SOURCE_SRS), # <- note the reprojection
            xyz_url=IM_SOURCE_LOCATION, 
            img_path=ALL_IMG_PATH, 
            year=YEAR,
            save_metadata=SAVE_METADATA,
            overwrite=OVERWRITE
        )

        image_getter = XYZ.get_geotiff

    elif IM_SOURCE_TYPE == 'FOLDER':

        logger.info(f'(using the files in the folder "{IM_SOURCE_LOCATION}")')

        assert_year(IM_SOURCE_TYPE, YEAR, aoi_tiles_gdf)
            
        job_dict = FOLDER.get_job_dict(
            tiles_gdf=aoi_tiles_gdf.to_crs(IM_SOURCE_SRS), # <- note the reprojection
            base_path=IM_SOURCE_LOCATION, 
            end_path=ALL_IMG_PATH, 
            save_metadata=SAVE_METADATA,
            overwrite=OVERWRITE
        )

        image_getter = FOLDER.get_image_to_folder

    else:
        logger.critical(f'Web Services of type "{IM_SOURCE_TYPE}" are not supported. Exiting.')
        sys.exit(1)

    logger.success(DONE_MSG)

    logger.info(f"Executing tasks, {N_JOBS} at a time...")
    job_outcome = Parallel(n_jobs=N_JOBS, backend="loky")(
            delayed(image_getter)(**v) for k, v in tqdm( sorted(list(job_dict.items())) )
    )
    logger.info("Checking whether all the expected tiles were actually downloaded...")

    all_tiles_were_downloaded = True
    for job in job_dict.keys():
        if not os.path.isfile(job) or not os.path.isfile(job.replace('.tif', '.json')):
            all_tiles_were_downloaded = False
            logger.warning(f"Failed job: {job}")

    if all_tiles_were_downloaded:
        logger.success(DONE_MSG)
    else:
        logger.critical("Some tiles were not downloaded. Please try to run this script again.")
        sys.exit(1)


    # ------ Collecting image metadata, to be used when assessing detections

    logger.info("Collecting image metadata...")

    md_files = [f for f in os.listdir(ALL_IMG_PATH) if os.path.isfile(os.path.join(ALL_IMG_PATH, f)) and f.endswith('.json')]
    
    img_metadata_list = Parallel(n_jobs=N_JOBS, backend="loky")(delayed(read_img_metadata)(md_file, ALL_IMG_PATH) for md_file in tqdm(md_files))
    img_metadata_dict = { k: v for img_md in img_metadata_list for (k, v) in img_md.items() }

    # let's save metadata... (kind of an image catalog)
    IMG_METADATA_FILE = os.path.join(OUTPUT_DIR, 'img_metadata.json')
    with open(IMG_METADATA_FILE, 'w') as fp:
        json.dump(img_metadata_dict, fp)

    written_files.append(IMG_METADATA_FILE)
    logger.success(f"{DONE_MSG} A file was written: {IMG_METADATA_FILE}")    


    # ------ Training/validation/test/other dataset generation
    if GT_LABELS:
        try:
            assert( aoi_tiles_gdf.crs == gt_labels_gdf.crs ), "CRS Mismatch between AoI tiles and labels."
        except Exception as e:
            logger.critical(e)
            sys.exit(1)

        gt_tiles_gdf = gpd.sjoin(aoi_tiles_gdf, gt_labels_gdf, how='inner', predicate='intersects')
    
        # get the number of labels per class
        labels_per_class_dict = {}
        for category in gt_tiles_gdf.CATEGORY.unique():
            labels_per_class_dict[category] = gt_tiles_gdf[gt_tiles_gdf.CATEGORY == category].shape[0]
        # Get the number of labels per tile
        labels_per_tiles_gdf = gt_tiles_gdf.groupby(['id', 'CATEGORY'], as_index=False).size()

        gt_tiles_gdf = gt_tiles_gdf.drop_duplicates(subset=aoi_tiles_gdf.columns)
        gt_tiles_gdf.drop(columns=['index_right'], inplace=True)

        # Get the tiles containing at least one "FP" label but no "GT" label (if applicable)
        if FP_LABELS:
            tmp_fp_tiles_gdf, _ = intersect_labels_with_aoi(aoi_tiles_gdf, fp_labels_gdf)
            fp_tiles_gdf = tmp_fp_tiles_gdf[~tmp_fp_tiles_gdf.id.astype(str).isin(gt_tiles_gdf.id.astype(str))].copy()
            del tmp_fp_tiles_gdf
        else:
            fp_tiles_gdf = gpd.GeoDataFrame(columns=['id'])

        # remove tiles including at least one "oth" label (if applicable)
        if OTH_LABELS:
            oth_tiles_to_remove_gdf, _ = intersect_labels_with_aoi(gt_tiles_gdf, oth_labels_gdf)
            gt_tiles_gdf = gt_tiles_gdf[~gt_tiles_gdf.id.astype(str).isin(oth_tiles_to_remove_gdf.id.astype(str))].copy()
            del oth_tiles_to_remove_gdf

        # add ramdom tiles not intersecting labels to the dataset 
        oth_tiles_gdf = aoi_tiles_gdf[~aoi_tiles_gdf.id.astype(str).isin(gt_tiles_gdf.id.astype(str))].copy()
        oth_tiles_gdf = oth_tiles_gdf[~oth_tiles_gdf.id.astype(str).isin(fp_tiles_gdf.id.astype(str))].copy()

        # OTH tiles = AoI tiles with labels, but which are not GT
        if EMPTY_TILES:           
            empty_tiles_gdf = aoi_tiles_gdf[aoi_tiles_gdf.id.astype(str).isin(id_list_ept_tiles)].copy()

            if DEBUG_MODE:
                assert(len(empty_tiles_gdf != 0)), "No empty tiles could be added. Increase the number of tiles sampled in debug mode"
            
            oth_tiles_gdf = oth_tiles_gdf[~oth_tiles_gdf.id.astype(str).isin(empty_tiles_gdf.id.astype(str))].copy()
            oth_tiles_gdf['dataset'] = 'oth'
            assert( len(aoi_tiles_gdf) == len(gt_tiles_gdf) + len(fp_tiles_gdf) + len(empty_tiles_gdf) + len(oth_tiles_gdf) )
        else: 
            oth_tiles_gdf['dataset'] = 'oth'
            assert( len(aoi_tiles_gdf) == len(gt_tiles_gdf) + len(fp_tiles_gdf) + len(oth_tiles_gdf) )
        
        # 70%, 15%, 15% split
        categories_arr = labels_per_tiles_gdf.CATEGORY.unique()
        categories_arr.sort()
        if not SEED:
            max_seed = 50
            best_split = 0
            for seed in tqdm(range(max_seed), desc='Test seeds for splitting tiles between datasets'):
                ok_split = 0
                trn_tiles_ids, val_tiles_ids, tst_tiles_ids = split_dataset(gt_tiles_gdf, seed=seed)
                
                for category in categories_arr:
                    
                    ratio_trn = labels_per_tiles_gdf.loc[
                        (labels_per_tiles_gdf.CATEGORY == category) & labels_per_tiles_gdf.id.astype(str).isin(trn_tiles_ids), 'size'
                    ].sum() / labels_per_class_dict[category]
                    ratio_val = labels_per_tiles_gdf.loc[
                        (labels_per_tiles_gdf.CATEGORY == category) & labels_per_tiles_gdf.id.astype(str).isin(val_tiles_ids), 'size'
                    ].sum() / labels_per_class_dict[category]
                    ratio_tst = labels_per_tiles_gdf.loc[
                        (labels_per_tiles_gdf.CATEGORY == category) & labels_per_tiles_gdf.id.astype(str).isin(tst_tiles_ids), 'size'
                    ].sum() / labels_per_class_dict[category]

                    ok_split = ok_split + 1 if ratio_trn >= 0.60 else ok_split
                    ok_split = ok_split + 1 if ratio_val >= 0.12 else ok_split
                    ok_split = ok_split + 1 if ratio_tst >= 0.12 else ok_split

                    ok_split = ok_split - 1 if 0 in [ratio_trn, ratio_val, ratio_tst] else ok_split
                
                if ok_split == len(categories_arr)*3:
                    logger.info(f'A seed of {seed} produces a good repartition of the labels.')
                    SEED = seed
                    break
                elif ok_split > best_split:
                    SEED = seed
                    best_split = ok_split
                
                if seed == max_seed-1:
                    logger.warning(f'No satisfying seed found between 0 and {max_seed}.')
                    logger.info(f'The best seed was {SEED} with ~{best_split} class subsets containing the correct proportion (trn~0.7, val~0.15, tst~0.15).')
                    logger.info('The user should set a seed manually if not satisfied.')

        else:
            trn_tiles_ids, val_tiles_ids, tst_tiles_ids = split_dataset(gt_tiles_gdf, seed=SEED)
        
        if FP_LABELS:
            trn_tiles_ids, val_tiles_ids, tst_tiles_ids, gt_tiles_gdf = split_additional_tiles(
                fp_tiles_gdf, gt_tiles_gdf, trn_tiles_ids, val_tiles_ids, tst_tiles_ids, 'FP', FP_FRAC_TRN, SEED
            )
            del fp_tiles_gdf
        if EMPTY_TILES:
            trn_tiles_ids, val_tiles_ids, tst_tiles_ids, gt_tiles_gdf = split_additional_tiles(
                empty_tiles_gdf, gt_tiles_gdf, trn_tiles_ids, val_tiles_ids, tst_tiles_ids, 'emtpy', EPT_FRAC_TRN, SEED
            )
            del empty_tiles_gdf

        for df in [gt_tiles_gdf, labels_per_tiles_gdf]:
            df.loc[df.id.astype(str).isin(trn_tiles_ids), 'dataset'] = 'trn'
            df.loc[df.id.astype(str).isin(val_tiles_ids), 'dataset'] = 'val'
            df.loc[df.id.astype(str).isin(tst_tiles_ids), 'dataset'] = 'tst'

        logger.info('Repartition in the datasets by category:')
        for dst in ['trn', 'val', 'tst']:
            for category in categories_arr:
                row_ids = labels_per_tiles_gdf.index[(labels_per_tiles_gdf.dataset==dst) & (labels_per_tiles_gdf.CATEGORY==category)]
                logger.info(f'   {category} labels in {dst} dataset: {labels_per_tiles_gdf.loc[labels_per_tiles_gdf.index.isin(row_ids), "size"].sum()}')

        # remove columns generated by the Spatial Join
        gt_tiles_gdf = gt_tiles_gdf[aoi_tiles_gdf.columns.tolist() + ['dataset']].copy()

        assert( len(gt_tiles_gdf) == len(trn_tiles_ids) + len(val_tiles_ids) + len(tst_tiles_ids) ), \
            'Tiles were lost in the split between training, validation and test sets.'
        
        split_aoi_tiles_gdf = pd.concat(
            [
                gt_tiles_gdf,
                oth_tiles_gdf
            ]
        )

        # let's free up some memory
        del gt_tiles_gdf
        del oth_tiles_gdf
         
    else:
        split_aoi_tiles_gdf = aoi_tiles_gdf.copy()
        split_aoi_tiles_gdf['dataset'] = 'oth'
        
        
    assert( len(split_aoi_tiles_gdf) == len(aoi_tiles_gdf) ) # it means that all the tiles were actually used
    
    
    SPLIT_AOI_TILES = os.path.join(OUTPUT_DIR, 'split_aoi_tiles.geojson')

    try:
        split_aoi_tiles_gdf.to_file(SPLIT_AOI_TILES, driver='GeoJSON')
    except Exception as e:
        logger.error(e)
    written_files.append(SPLIT_AOI_TILES)
    logger.success(f'{DONE_MSG} A file was written {SPLIT_AOI_TILES}')

    img_md_df = pd.DataFrame.from_dict(img_metadata_dict, orient='index')
    img_md_df.reset_index(inplace=True)
    img_md_df.rename(columns={"index": "img_file"}, inplace=True)

    img_md_df['id'] = img_md_df.apply(misc.img_md_record_to_tile_id, axis=1)

    split_aoi_tiles_with_img_md_gdf = split_aoi_tiles_gdf.merge(img_md_df, on='id', how='left')
    for dst in split_aoi_tiles_with_img_md_gdf.dataset.to_numpy():
        os.makedirs(os.path.join(OUTPUT_DIR, f'{dst}-images{f"-{TILE_SIZE}" if TILE_SIZE else ""}'), exist_ok=True)

    split_aoi_tiles_with_img_md_gdf['dst_file'] = [
        src_file.replace('all', dataset) 
        for src_file, dataset in zip(split_aoi_tiles_with_img_md_gdf.img_file, split_aoi_tiles_with_img_md_gdf.dataset)
    ]
    for src_file, dst_file in zip(split_aoi_tiles_with_img_md_gdf.img_file, split_aoi_tiles_with_img_md_gdf.dst_file):
        misc.make_hard_link(src_file, dst_file)

    # ------ Generating COCO annotations
    
    if GT_LABELS and OTH_LABELS:
        
        assert(gt_labels_gdf.crs == oth_labels_gdf.crs)
        
        labels_gdf = pd.concat([
            gt_labels_gdf,
            oth_labels_gdf
        ]).reset_index()

    elif GT_LABELS and not OTH_LABELS:
        labels_gdf = gt_labels_gdf.copy().reset_index()
    elif not GT_LABELS and OTH_LABELS:
        labels_gdf = oth_labels_gdf.copy().reset_index()
    else:
        labels_gdf = gpd.GeoDataFrame()

    if 'COCO_metadata' not in cfg.keys():
        print()
        toc = time.time()
        logger.info(f"Nothing left to be done: exiting. Elapsed time: {(toc-tic):.2f} seconds")

        sys.stderr.flush()
        sys.exit(0)
        
    
    if len(labels_gdf) > 0:
        # Get possibles combination for category and supercategory
        combinations_category_dict = labels_gdf.groupby(['CATEGORY', 'SUPERCATEGORY'], as_index=False).size().drop(columns=['size']).to_dict('tight')
        combinations_category_lists = combinations_category_dict['data']

    elif 'category' in cfg['COCO_metadata'].keys():
        combinations_category_lists = [[cfg['COCO_metadata']['category']['name'], cfg['COCO_metadata']['category']['supercategory']]]

    elif COCO_CATEGORIES_FILE:
        logger.warning('The COCO file is generated with tiles only. No label was given.')
        logger.warning('The saved file for category ids is used.')
        categories_json = json.load(open(COCO_CATEGORIES_FILE))
        combinations_category_lists =  [(category['name'], category['supercategory']) for category in categories_json.values()]

    else:
        logger.warning('The COCO file is generated with tiles only. No label was given and no COCO category was defined.')
        logger.warning('A fake category and supercategory is defined for the COCO file.')
        combinations_category_lists = [['foo', 'bar ']]

    coco = COCO.COCO()

    coco_license = coco.license(name=COCO_LICENSE_NAME, url=COCO_LICENSE_URL)
    coco_license_id = coco.insert_license(coco_license)

    logger.info(f'Possible categories and supercategories:')
    for category, supercategory in combinations_category_lists:
        logger.info(f"    - {category}, {supercategory}")

    # Put categories in coco objects and keep them in a dict
    coco_categories = {}
    for category, supercategory in combinations_category_lists:
        
        coco_category_name = str(category)
        coco_category_supercat = str(supercategory)
        key = coco_category_name + '_' + coco_category_supercat

        coco_categories[key] = coco.category(name=coco_category_name, supercategory=coco_category_supercat)

        _ = coco.insert_category(coco_categories[key])

    for dataset in split_aoi_tiles_with_img_md_gdf.dataset.unique():

        dst_coco = coco.copy()
        
        logger.info(f'Generating COCO annotations for the {dataset} dataset...')
        
        dst_coco.set_info(year=COCO_YEAR, 
                      version=COCO_VERSION, 
                      description=f"{COCO_DESCRIPTION} - {dataset} dataset", 
                      contributor=COCO_CONTRIBUTOR, 
                      url=COCO_URL)
        
        tmp_tiles_gdf = split_aoi_tiles_with_img_md_gdf[split_aoi_tiles_with_img_md_gdf.dataset == dataset].dropna()

        if len(labels_gdf) > 0:
            assert(labels_gdf.crs == tmp_tiles_gdf.crs)
        
        tiles_iterator = tmp_tiles_gdf.sort_index().iterrows()

        try:
            results = Parallel(n_jobs=N_JOBS, backend="loky") \
                    (delayed(get_coco_image_and_segmentations) \
                    (tile, labels_gdf, coco_license_id, coco_categories, OUTPUT_DIR) \
                    for tile in tqdm(tiles_iterator, total=len(tmp_tiles_gdf) ))
        except Exception as e:
            logger.critical(f"Tile generation failed. Exception: {e}")
            sys.exit(1)
    
        for result in results:
            
            coco_image, segments = result

            try:
                coco_image_id = dst_coco.insert_image(coco_image)
            except Exception as e:
                logger.critical(f"Could not insert image into the COCO data structure. Exception: {e}")
                sys.exit(1)

            for coco_category_id, segmentation in segments.values():

                coco_annotation = dst_coco.annotation(
                    coco_image_id,
                    coco_category_id,
                    [segmentation],
                    iscrowd=0
                )
                # The bbox for coco objects is defined as [x_min, y_min, width, height].
                # https://cocodataset.org/#format-data under "1. Object Detection"

                try:
                    dst_coco.insert_annotation(coco_annotation)
                except Exception as e:
                    logger.critical(f"Could not insert annotation into the COCO data structure. Exception: {e}")
                    sys.exit(1)
        
        COCO_file = os.path.join(OUTPUT_DIR, f'COCO_{dataset}.json')

        with open(COCO_file, 'w') as fp:
            json.dump(dst_coco.to_json(), fp)
        
        written_files.append(COCO_file)

    categories_file = os.path.join(OUTPUT_DIR, 'category_ids.json')
    with open(categories_file, 'w') as fp:
        json.dump(coco_categories, fp)
    written_files.append(categories_file)

    toc = time.time()
    logger.success(DONE_MSG)
    
    print()
    logger.info("The following files were written. Let's check them out!")
    for written_file in written_files:
        logger.info(written_file)
    print()

    toc = time.time()
    logger.success(f"Nothing left to be done: exiting. Elapsed time: {(toc-tic):.2f} seconds")

    sys.stderr.flush()

    

if __name__ == "__main__":

    parser = argparse.ArgumentParser(description="This script generates COCO-annotated training/validation/test/other datasets for object detection tasks.")
    parser.add_argument('config_file', type=str, help='a YAML config file')
    args = parser.parse_args()

    main(args.config_file)<|MERGE_RESOLUTION|>--- conflicted
+++ resolved
@@ -321,15 +321,11 @@
     GT_LABELS = cfg['datasets']['ground_truth_labels'] if 'ground_truth_labels' in cfg['datasets'].keys() else None
     OTH_LABELS = cfg['datasets']['other_labels'] if 'other_labels' in cfg['datasets'].keys() else None
 
-<<<<<<< HEAD
     # Choose to add emtpy and FP tiles and get related info if necessary
     FP_LABELS = cfg['datasets']['fp_labels'] if 'fp_labels' in cfg['datasets'].keys() else False
     if FP_LABELS:
         FP_SHP = cfg['datasets']['fp_labels']['fp_shp'] if 'fp_shp' in cfg['datasets']['fp_labels'].keys() else None
         FP_FRAC_TRN = cfg['datasets']['fp_labels']['frac_trn'] if 'frac_trn' in cfg['datasets']['fp_labels'].keys() else 0.7
-=======
-    # Choose to add FP and empty tiles and get related info if necessary
->>>>>>> 098d33fd
     EMPTY_TILES = cfg['empty_tiles'] if 'empty_tiles' in cfg.keys() else False
     if EMPTY_TILES:
         NB_TILES_FRAC = cfg['empty_tiles']['tiles_frac'] if 'tiles_frac' in cfg['empty_tiles'].keys() else 0.5
@@ -496,17 +492,10 @@
                 aoi_tiles_gdf = concat_sampled_tiles(DEBUG_MODE_LIMIT, aoi_tiles_gdf, aoi_tiles_intersecting_gt_labels, gt_factor=3//4)
             
             elif not GT_LABELS and not FP_LABELS and OTH_LABELS:
-<<<<<<< HEAD
                 aoi_tiles_gdf = concat_sampled_tiles(DEBUG_MODE_LIMIT, aoi_tiles_gdf, aoi_tiles_intersecting_oth_labels, oth_factor=3//4)
             
             else:
                 pass # the following two lines of code would apply in this case
-=======
-                aoi_tiles_gdf = pd.concat([
-                    aoi_tiles_intersecting_oth_labels.head(DEBUG_MODE_LIMIT*3//4),
-                    aoi_tiles_gdf
-                ])
->>>>>>> 098d33fd
                 
             aoi_tiles_gdf.drop_duplicates(inplace=True)
             aoi_tiles_gdf = aoi_tiles_gdf.head(DEBUG_MODE_LIMIT).copy()

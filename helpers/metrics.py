import geopandas as gpd
import pandas as pd



def get_fractional_sets(dets_gdf, labels_gdf, iou_threshold=0.25):
    """
    Find the intersecting detections and labels.
    Control their IoU and class to get the TP.
    Tag detections and labels not intersecting or not intersecting enough as FP and FN respectively.
    Save the intersections with mismatched class ids in a separate geodataframe.

    Args:
        dets_gdf (geodataframe): geodataframe of the detections.
        labels_gdf (geodataframe): geodataframe of the labels.
        iou_threshold (float): threshold to apply on the IoU to determine if detections and labels can be matched. Defaults to 0.25.

    Raises:
        Exception: CRS mismatch

    Returns:
        tuple:
        - geodataframe: true positive intersections between a detection and a label;
        - geodataframe: false postive detection;
        - geodataframe: false negative labels;
        - geodataframe: intersections between a detection and a label with a mismatched class id.
    """

    _dets_gdf = dets_gdf.reset_index(drop=True)
    _labels_gdf = labels_gdf.reset_index(drop=True)
    
    if len(_labels_gdf) == 0:
        fp_gdf = _dets_gdf.copy()
        tp_gdf = gpd.GeoDataFrame()
        fn_gdf = gpd.GeoDataFrame()
        mismatched_classes_gdf = gpd.GeoDataFrame()
        return tp_gdf, fp_gdf, fn_gdf, mismatched_classes_gdf
    
    assert(_dets_gdf.crs == _labels_gdf.crs), f"CRS Mismatch: detections' CRS = {_dets_gdf.crs}, labels' CRS = {_labels_gdf.crs}"

    # we add a id column to the labels dataset, which should not exist in detections too;
    # this allows us to distinguish matching from non-matching detections
    _labels_gdf['label_id'] = _labels_gdf.index
    _dets_gdf['det_id'] = _dets_gdf.index
    # We need to keep both geometries after sjoin to check the best intersection over union
    _labels_gdf['label_geom'] = _labels_gdf.geometry
    
    # TRUE POSITIVES
    left_join = gpd.sjoin(_dets_gdf, _labels_gdf, how='left', predicate='intersects', lsuffix='left', rsuffix='right')
    
    # Test that something is detected
    candidates_tp_gdf = left_join[left_join.label_id.notnull()].copy()

    # IoU computation between labels and detections
    geom1 = candidates_tp_gdf['geometry'].to_numpy().tolist()
    geom2 = candidates_tp_gdf['label_geom'].to_numpy().tolist()
    iou = []
    for (i, ii) in zip(geom1, geom2):
        iou.append(intersection_over_union(i, ii))
    candidates_tp_gdf['IOU'] = iou
    
    # Filter detections based on IoU value
    best_matches_gdf = candidates_tp_gdf.groupby(['det_id'], group_keys=False).apply(lambda g:g[g.IOU==g.IOU.max()])
    best_matches_gdf.drop_duplicates(subset=['det_id'], inplace=True) # <- could change the results depending on which line is dropped (but rarely effective)

    # Detection, resp labels, with IOU lower than threshold value are considered as FP, resp FN, and saved as such
    actual_matches_gdf = best_matches_gdf[best_matches_gdf['IOU'] >= iou_threshold].copy()
    actual_matches_gdf = actual_matches_gdf.sort_values(by=['IOU'], ascending=False).drop_duplicates(subset=['label_id', 'tile_id'])
    actual_matches_gdf['IOU'] = actual_matches_gdf.IOU.round(3)

    matched_det_ids = actual_matches_gdf['det_id'].unique().tolist()
    matched_label_ids = actual_matches_gdf['label_id'].unique().tolist()
    fp_gdf_temp = candidates_tp_gdf[~candidates_tp_gdf.det_id.isin(matched_det_ids)].drop_duplicates(subset=['det_id'], ignore_index=True)
    fn_gdf_temp = candidates_tp_gdf[~candidates_tp_gdf.label_id.isin(matched_label_ids)].drop_duplicates(subset=['label_id'], ignore_index=True)
    fn_gdf_temp.loc[:, 'geometry'] = fn_gdf_temp.label_geom

    # Test that labels and detections share the same class (id starting at 1 for labels and at 0 for detections)
    condition = actual_matches_gdf.label_class == actual_matches_gdf.det_class+1
    tp_gdf = actual_matches_gdf[condition].reset_index(drop=True)
    mismatched_classes_gdf = actual_matches_gdf[~condition].reset_index(drop=True)
    mismatched_classes_gdf.drop(columns=['x', 'y', 'z', 'dataset_right', 'label_geom'], errors='ignore', inplace=True)
    mismatched_classes_gdf.rename(columns={'dataset_left': 'dataset'}, inplace=True)


    # FALSE POSITIVES
    fp_gdf = left_join[left_join.label_id.isna()].copy()
    assert(len(fp_gdf[fp_gdf.duplicated()]) == 0)
    fp_gdf = pd.concat([fp_gdf_temp, fp_gdf], ignore_index=True)
    fp_gdf.drop(
        columns=_labels_gdf.drop(columns='geometry').columns.to_list() + ['index_right', 'dataset_right', 'label_geom', 'IOU'], 
        errors='ignore', 
        inplace=True
    )
    fp_gdf.rename(columns={'dataset_left': 'dataset'}, inplace=True)
    
    # FALSE NEGATIVES
    right_join = gpd.sjoin(_dets_gdf, _labels_gdf, how='right', predicate='intersects', lsuffix='left', rsuffix='right')
    fn_gdf = right_join[right_join.score.isna()].copy()
    fn_gdf.drop_duplicates(subset=['label_id', 'tile_id'], inplace=True)
    fn_gdf = pd.concat([fn_gdf_temp, fn_gdf], ignore_index=True)
    fn_gdf.drop(
        columns=_dets_gdf.drop(columns='geometry').columns.to_list() + ['dataset_left', 'index_right', 'x', 'y', 'z', 'label_geom', 'IOU', 'index_left'], 
        errors='ignore', 
        inplace=True
    )
    fn_gdf.rename(columns={'dataset_right': 'dataset'}, inplace=True)
    
    return tp_gdf, fp_gdf, fn_gdf, mismatched_classes_gdf


def get_metrics(tp_gdf, fp_gdf, fn_gdf, mismatch_gdf, id_classes=0):
    """Determine the metrics based on the TP, FP and FN

    Args:
        tp_gdf (geodataframe): true positive detections
        fp_gdf (geodataframe): false positive detections
        fn_gdf (geodataframe): false negative labels
        mismatch_gdf (geodataframe): labels and detections intersecting with a mismatched class id
        id_classes (list): list of the possible class ids. Defaults to 0.
    
    Returns:
        tuple: 
            - dict: precision for each class
            - dict: recall for each class
            - float: precision;
            - float: recall;
            - float: f1 score.
    """
    
    by_class_dict = {key: None for key in id_classes}
    tp_k = by_class_dict.copy()
    fp_k = by_class_dict.copy()
    fn_k = by_class_dict.copy()
    p_k = by_class_dict.copy()
    r_k = by_class_dict.copy()
    
    for id_cl in id_classes:

        tp_count = 0 if tp_gdf.empty else len(tp_gdf[tp_gdf.det_class==id_cl])
        pure_fp_count = 0 if fp_gdf.empty else len(fp_gdf[fp_gdf.det_class==id_cl])
        pure_fn_count = 0 if fn_gdf.empty else len(fn_gdf[fn_gdf.label_class==id_cl+1])  # label class starting at 1 and id class at 0

        if mismatch_gdf.empty:
            mismatched_fp_count = 0
            mismatched_fn_count = 0
        else:
<<<<<<< HEAD
            tp_count = len(tp_gdf[tp_gdf.det_class==id_cl])
        
        if mismatch_gdf.empty:
            mismatched_fp_count = 0
            mismatched_fn_count = 0
        else:
            mismatched_fp_count = len(tp_gdf[tp_gdf.det_class==id_cl])
            mismatched_fn_count = len(mismatch_gdf[mismatch_gdf.label_class==id_cl+1])

        if fp_gdf.empty:
            pure_fp_count = 0
        else:
            pure_fp_count = len(fp_gdf[fp_gdf.det_class==id_cl])

        if fn_gdf.empty:
            pure_fn_count = 0
        else:
            pure_fn_count = len(fn_gdf[fn_gdf.label_class==id_cl+1])

=======
            mismatched_fp_count = len(tp_gdf[tp_gdf.det_class==id_cl])
            mismatched_fn_count = len(mismatch_gdf[mismatch_gdf.label_class==id_cl+1])

>>>>>>> 59734989
        fp_count = pure_fp_count + mismatched_fp_count
        fn_count = pure_fn_count + mismatched_fn_count

        tp_k[id_cl] = tp_count
        fp_k[id_cl] = fp_count
        fn_k[id_cl] = fn_count
    
        if tp_count == 0:
            p_k[id_cl] = 0
            r_k[id_cl] = 0
        else:            
            p_k[id_cl] = tp_count/ (tp_count+ fp_count)
            r_k[id_cl] = tp_count/ (tp_count+ fn_count)
        
    precision=sum(p_k.values())/len(id_classes)
    recall=sum(r_k.values())/len(id_classes)
    
    if precision==0 and recall==0:
        return tp_k, fp_k, fn_k, p_k, r_k, 0, 0, 0
    
    f1 = 2*precision*recall/(precision+recall)
    
    return tp_k, fp_k, fn_k, p_k, r_k, precision, recall, f1


def intersection_over_union(polygon1_shape, polygon2_shape):
    """Determine the intersection area over union area (IOU) of two polygons

    Args:
        polygon1_shape (geometry): first polygon
        polygon2_shape (geometry): second polygon

    Returns:
        int: Unrounded ratio between the intersection and union area
    """

    # Calculate intersection and union, and the IOU
    polygon_intersection = polygon1_shape.intersection(polygon2_shape).area
    polygon_union = polygon1_shape.area + polygon2_shape.area - polygon_intersection

    return polygon_intersection / polygon_union<|MERGE_RESOLUTION|>--- conflicted
+++ resolved
@@ -144,31 +144,9 @@
             mismatched_fp_count = 0
             mismatched_fn_count = 0
         else:
-<<<<<<< HEAD
-            tp_count = len(tp_gdf[tp_gdf.det_class==id_cl])
-        
-        if mismatch_gdf.empty:
-            mismatched_fp_count = 0
-            mismatched_fn_count = 0
-        else:
             mismatched_fp_count = len(tp_gdf[tp_gdf.det_class==id_cl])
             mismatched_fn_count = len(mismatch_gdf[mismatch_gdf.label_class==id_cl+1])
 
-        if fp_gdf.empty:
-            pure_fp_count = 0
-        else:
-            pure_fp_count = len(fp_gdf[fp_gdf.det_class==id_cl])
-
-        if fn_gdf.empty:
-            pure_fn_count = 0
-        else:
-            pure_fn_count = len(fn_gdf[fn_gdf.label_class==id_cl+1])
-
-=======
-            mismatched_fp_count = len(tp_gdf[tp_gdf.det_class==id_cl])
-            mismatched_fn_count = len(mismatch_gdf[mismatch_gdf.label_class==id_cl+1])
-
->>>>>>> 59734989
         fp_count = pure_fp_count + mismatched_fp_count
         fn_count = pure_fn_count + mismatched_fn_count
 

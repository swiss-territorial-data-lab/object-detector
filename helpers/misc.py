--- conflicted
+++ resolved
@@ -36,78 +36,6 @@
     return [item for t in list_of_tuples for item in t]
 
 
-<<<<<<< HEAD
-# cf. https://gis.stackexchange.com/questions/187877/how-to-polygonize-raster-to-shapely-polygons
-def predictions_to_features(predictions_dict, img_path):
-    """
-        predictions_dict = {"<image_filename>': [<prediction>]
-        <prediction> = {'score': ..., 'pred_class': ..., 'pred_mask': ..., 'pred_box': ...}
-    """
-
-    feats = []
-
-    for k, v in predictions_dict.items():
-        # N.B.: src images are only used for georeferencing (src.crs, src.transform)
-        with rasterio.open(os.path.join(img_path, k)) as src:
-
-            for pred in v:
-
-                pred_mask_int = pred['pred_mask'].astype(int)
-
-                feats += [{'type': 'Feature', 
-                            'properties': {'raster_val': v, 'score': pred['score'], 'crs': src.crs}, 
-                            'geometry': s
-                    } for (s, v) in features.shapes(pred_mask_int, mask=None, transform=src.transform)
-                ]
-
-    return feats
-
-
-def fast_predictions_to_features(predictions_dict, img_metadata_dict):
-    """
-        predictions_dict = {"<image_filename>': [<prediction>]}
-        <prediction> = {'score': ..., 'pred_class': ..., 'pred_mask': ..., 'pred_box': ...}
-
-        img_metadata_dict's values includes the metadata issued by ArcGIS Server; keys are equal to filenames
-    """
-    
-    feats = []
-
-    for k, v in predictions_dict.items():
-
-        # k is like "images/val-images-256/18_135617_92947.tif"
-        # img_metadata_dict keys are like "18_135617_92947.tif"
-
-        kk = k.split('/')[-1]
-        this_img_metadata = img_metadata_dict[kk]
-        #print(this_img_metadata)
-        
-        crs = f"EPSG:{this_img_metadata['extent']['spatialReference']['latestWkid']}"
-        transform = image_metadata_to_affine_transform(this_img_metadata)
-        #print(transform)
-        for pred in v:
-            #print(pred)
-            if 'pred_mask' in pred.keys():
-
-                pred_mask_int = pred['pred_mask'].astype(np.uint8)
-                feats += [{'type': 'Feature', 
-                            'properties': {'raster_val': v, 'pred_class':pred['pred_class'], 'score': pred['score'], 'crs': crs}, 
-                            'geometry': s
-                    } for (s, v) in features.shapes(pred_mask_int, mask=None, transform=transform)
-                ]
-
-            else:
-
-                geom = affine_transform(box(*pred['pred_box']), [transform.a, transform.b, transform.d, transform.e, transform.xoff, transform.yoff])
-                feats += [{'type': 'Feature', 
-                            'properties': {'raster_val': 1.0, 'pred_class':pred['pred_class'], 'score': pred['score'], 'crs': crs}, 
-                            'geometry': geom}]
-
-    return feats
-
-
-=======
->>>>>>> 4616e888
 def img_md_record_to_tile_id(img_md_record):
     
         filename = os.path.split(img_md_record.img_file)[-1]

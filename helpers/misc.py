--- conflicted
+++ resolved
@@ -121,11 +121,7 @@
         fn_gdf = gpd.GeoDataFrame()       
         return tp_gdf, fp_gdf, fn_gdf
     
-<<<<<<< HEAD
-    assert(_preds_gdf.crs == _labels_gdf.crs), f"CRS Mismatch: detections' CRS = {_preds_gdf.crs}, labels' CRS = {_labels_gdf.crs}"
-=======
     assert(_dets_gdf.crs == _labels_gdf.crs), f"CRS Mismatch: detections' CRS = {_dets_gdf.crs}, labels' CRS = {_labels_gdf.crs}"
->>>>>>> 5a1774b6
 
     # we add a dummy column to the labels dataset, which should not exist in detections too;
     # this allows us to distinguish matching from non-matching detections

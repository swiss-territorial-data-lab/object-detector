--- conflicted
+++ resolved
@@ -90,12 +90,6 @@
     return df
 
 
-<<<<<<< HEAD
-
-
-
-=======
->>>>>>> 4e85aa8f
 def get_number_of_classes(coco_files_dict):
 
     # get the number of classes

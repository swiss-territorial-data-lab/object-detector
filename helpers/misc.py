--- conflicted
+++ resolved
@@ -213,7 +213,6 @@
     # this allows us to distinguish matching from non-matching predictions
     labels_gdf['dummy_id'] = labels_gdf.index
     
-<<<<<<< HEAD
     # TRUE POSITIVES -> detected something & it has the right ID
     left_join = gpd.sjoin(preds_gdf, labels_gdf, how='left', predicate='intersects', lsuffix='left', rsuffix='right')
     
@@ -222,10 +221,6 @@
     detections_w_label.drop(columns=['dummy_id'], inplace=True)
     
     tp_gdf=detections_w_label[detections_w_label['contig_id']==detections_w_label['pred_class']]
-=======
-    # TRUE POSITIVES
-    left_join = gpd.sjoin(preds_gdf, labels_gdf, how='left', predicate='intersects', lsuffix='left', rsuffix='right')
->>>>>>> bdce6384
     
     # Elements not on the diagonal -> detected somehting & it has the wrong ID
     non_diag_gdf = detections_w_label[detections_w_label['contig_id']!=detections_w_label['pred_class']]
@@ -235,11 +230,7 @@
     assert(len(fp_gdf[fp_gdf.duplicated()]) == 0)
     fp_gdf.drop(columns=['dummy_id'], inplace=True)
     
-<<<<<<< HEAD
     # FALSE NEGATIVES -> detected nothing where there is something
-=======
-    # FALSE NEGATIVES -> potentially, objects that are not actual swimming pools!
->>>>>>> bdce6384
     right_join = gpd.sjoin(preds_gdf, labels_gdf, how='right', predicate='intersects', lsuffix='left', rsuffix='right')
     fn_gdf = right_join[right_join.score.isna()].copy()
     fn_gdf.drop_duplicates(subset=['dummy_id', 'tile_id'], inplace=True)
